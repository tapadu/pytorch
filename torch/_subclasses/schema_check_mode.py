from collections import namedtuple
from copy import deepcopy
from itertools import combinations

import torch
from torch.fx.operator_schemas import normalize_function
from torch.testing._internal.jit_utils import clone_inputs
from torch.utils._python_dispatch import TorchDispatchMode
from torch.utils._pytree import tree_flatten, tree_map

# Named Tuples used within SchemaCheckMode
Mutation = namedtuple("Mutation", ["op_name", "arg_name"])
Aliasing = namedtuple("Aliasing", ["op_name", "arg_name", "output_number"])

# Simplified naming for C++ classes
SchemaArgument = torch._C._SchemaArgument
SchemaArgType = torch._C._SchemaArgType
SchemaInfo = torch._C._SchemaInfo

# This TorchDispatchMode Subclass is used to verify op schemas
# This TorchDispatchMode Scubclass currently:
#  - Records the called ops
#  - Checks for mutations on all inputs
#  - Checks for aliasing on all inputs


class SchemaCheckMode(TorchDispatchMode):
    def __init__(self):
        # Information recorded for testing purposes. For example:
        #  - incorrect schemas
        #  - overly conservative schemas
        self.ops = []
        self.mutated = []
        self.aliasing = []

    def reset_cache(self):
        self.ops.clear()
        self.mutated.clear()
        self.aliasing.clear()

    def display_ops(self):
        print(*self.ops, sep=",")

    def __torch_dispatch__(self, func, types, args=(), kwargs=None):
        def has_mutated(before, after, md):
            are_tensors = type(before) == torch.Tensor and type(after) == torch.Tensor
            if (
                are_tensors
                and before.layout != torch.sparse_csr
                and after.layout != torch.sparse_csr
            ):
                return not (
                    before.size() == after.size()
                    and torch.allclose(before, after, equal_nan=True)
                    and md[0] == after.stride()
                    and md[1] == after._typed_storage()._cdata
                )
            return False

        def has_aliased(lhs, rhs):
            try:
                return torch._C._overlaps(lhs, rhs)
            except Exception as exception:
                if str(exception).startswith("Cannot inspect value of type "):
                    return False
                else:
                    raise exception

        def standardize_name(name):
            return name if name != "self" else "input"

        def unwrap(e):
            if isinstance(e, torch.Tensor) and not type(e) == torch.Tensor:
                try:
                    return e.elem
                except AttributeError as t:
                    return e
            return e

        def parse_metadata(e):
            if isinstance(e, torch.Tensor):
                if not type(e) == torch.Tensor:
                    try:
                        current = e.elem
                        return (
                            deepcopy(current.stride()),
                            current._typed_storage()._cdata,
                        )
                    except AttributeError as t:
                        return None
                # Sparse CSR tensors do not have strides or storage
                elif e.layout != torch.sparse_csr:
                    return (deepcopy(e.stride()), e._typed_storage()._cdata)
            return None

        self.ops.append(func._schema.name)

        # Clone and process arguments and outputs
        pre_arguments = normalize_function(
            func, args, kwargs, normalize_to_only_use_kwargs=True
        ).kwargs

        c_p_args = dict(zip(pre_arguments.keys(), clone_inputs(pre_arguments.values())))
        cloned_arguments = {
            name: tree_map(unwrap, c_p_args.get(name)) for name in c_p_args
        }
        cloned_metadata = {
            name: tree_map(parse_metadata, tree_flatten(pre_arguments.get(name))[0])
            for name in pre_arguments
        }

        out = func(*args, **kwargs)
        arguments = {
            name: tree_map(unwrap, pre_arguments.get(name)) for name in pre_arguments
        }
        tuple_out = out if isinstance(out, tuple) else (out,)
        tuple_out = tree_map(unwrap, tuple_out)

        schema_info = SchemaInfo(func._schema)
        schema_info.add_argument_values(pre_arguments)

        # Process arguments with outputs
        for i in range(len(func._schema.arguments)):
            arg = func._schema.arguments[i]
            name = standardize_name(arg.name)
            if arguments.get(name) is not None:
                before = cloned_arguments.get(name)
                md = cloned_metadata.get(name)
                after = arguments.get(name)
                for j in range(len(tuple_out)):
                    # aten::_unsafe_view is intended to have incorrect aliasing notation (hence unsafe)
                    unsafe_ops = ("aten::_unsafe_view", "aten::unsafe_split")
                    if (
                        has_aliased(tuple_out[j], after)
                        and func._schema.name not in unsafe_ops
                    ):
                        if not schema_info.may_contain_alias(
                            SchemaArgument(SchemaArgType.output, j),
                            SchemaArgument(SchemaArgType.input, i),
                        ):
                            raise RuntimeError(
                                f"Argument {name} is not defined to alias output but was aliasing"
                            )
                        else:
<<<<<<< HEAD
                            self.aliasing.append(Aliasing(func._schema.name, name, f"output_{j}"))
                    if after is tuple_out[j] and isinstance(after, torch.Tensor):
                        # Only mutable ops e.g. (add_, add.out) are allowed to directly return inputs.
                        if not schema_info.is_mutable(SchemaArgument(SchemaArgType.input, i)):
                            raise RuntimeError(f"""\
Dispatcher operators below autograd are not allowed to directly return inputs.
However, we found that `outputs[{str(j)}] is {name}""")
                if any(has_mutated(a, b, c) for a, b, c in zip(tree_flatten(before)[0], tree_flatten(after)[0], md)):
                    if not schema_info.is_mutable(SchemaArgument(SchemaArgType.input, i)):
                        raise RuntimeError(f"Argument {name} is not defined as mutable but was mutated")
=======
                            self.aliasing.append(
                                Aliasing(func._schema.name, name, f"output_{j}")
                            )
                if any(
                    has_mutated(a, b, c)
                    for a, b, c in zip(
                        tree_flatten(before)[0], tree_flatten(after)[0], md
                    )
                ):
                    if not schema_info.is_mutable(
                        SchemaArgument(SchemaArgType.input, i)
                    ):
                        raise RuntimeError(
                            f"Argument {name} is not defined as mutable but was mutated"
                        )
>>>>>>> 14fb34cc
                    else:
                        self.mutated.append(Mutation(func._schema.name, name))

        # Aliasing between outputs
        for i, j in combinations(range(len(func._schema.returns)), 2):
            if has_aliased(tuple_out[i], tuple_out[j]):
                if not schema_info.may_contain_alias(
                    SchemaArgument(SchemaArgType.output, i),
                    SchemaArgument(SchemaArgType.output, j),
                ):
                    raise RuntimeError(f"Outputs {i} and {j} alias unexpectedly")

        return out<|MERGE_RESOLUTION|>--- conflicted
+++ resolved
@@ -142,20 +142,18 @@
                                 f"Argument {name} is not defined to alias output but was aliasing"
                             )
                         else:
-<<<<<<< HEAD
-                            self.aliasing.append(Aliasing(func._schema.name, name, f"output_{j}"))
+                            self.aliasing.append(
+                                Aliasing(func._schema.name, name, f"output_{j}")
+                            )
                     if after is tuple_out[j] and isinstance(after, torch.Tensor):
                         # Only mutable ops e.g. (add_, add.out) are allowed to directly return inputs.
-                        if not schema_info.is_mutable(SchemaArgument(SchemaArgType.input, i)):
-                            raise RuntimeError(f"""\
+                        if not schema_info.is_mutable(
+                            SchemaArgument(SchemaArgType.input, i)
+                        ) and func not in [torch.ops.aten.lift.default, torch.ops.aten.lift_fresh.default]:
+                            raise RuntimeError(
+                                f"""\
 Dispatcher operators below autograd are not allowed to directly return inputs.
-However, we found that `outputs[{str(j)}] is {name}""")
-                if any(has_mutated(a, b, c) for a, b, c in zip(tree_flatten(before)[0], tree_flatten(after)[0], md)):
-                    if not schema_info.is_mutable(SchemaArgument(SchemaArgType.input, i)):
-                        raise RuntimeError(f"Argument {name} is not defined as mutable but was mutated")
-=======
-                            self.aliasing.append(
-                                Aliasing(func._schema.name, name, f"output_{j}")
+However, we found that `outputs[{str(j)}] is {name}"""
                             )
                 if any(
                     has_mutated(a, b, c)
@@ -169,7 +167,6 @@
                         raise RuntimeError(
                             f"Argument {name} is not defined as mutable but was mutated"
                         )
->>>>>>> 14fb34cc
                     else:
                         self.mutated.append(Mutation(func._schema.name, name))
 
