#include <ATen/ATen.h>
#include <ATen/native/Resize.h>
#include <ATen/native/ResizeCommon.h>
#include <ATen/core/op_registration/op_registration.h>
#include <c10/core/TensorOptions.h>

namespace at { namespace native {

<<<<<<< HEAD
Tensor& resize_cpu_(
    Tensor& self,
    IntArrayRef size,
    c10::optional<MemoryFormat> optional_memory_format) {
  if (self.has_names()) {
    return resize_named_tensor_(self, size, optional_memory_format);
  }
  auto* self_ = self.unsafeGetTensorImpl();
  resize_impl_cpu_(self_, size, /*strides=*/c10::nullopt);
  self_->maybe_zero_dim(size.size() == 0);
  if (optional_memory_format.has_value()) {
    auto memory_format =
        optional_memory_format.value();
    TORCH_CHECK(
        memory_format != MemoryFormat::Preserve,
        "Unsupported memory format",
        memory_format);
    self_->empty_tensor_restride(memory_format);
  }
  return self;
}

=======
>>>>>>> 82268bf3
// Call the sparse implementation in SparseTensor.cpp directly.
// A dynamic dispatch here is NOT necessary, so I didn't put
// this function in native_functions.yaml
Tensor& resize_as_sparse_(Tensor& self, const Tensor& src);

// TODO(VitalyFedyunin): Move it to HTML docs.
//
// Strides of the output tensor of `resize_as_` operator is defined by input
// tensor strides and the value of memory_format argument.
//
// If memory_format is omitted and input tensor have the same shape as output
// tensor, strides of the output will remain unchanged. Strides going to be
// set to contiguous if shapes are different.
//
// If memory_format is equals to MemoryFormat::Contiguous (torch.contiguous_format)
// output tensor will have contiguous strides.
//
// If memory_format is equal to MemoryFormat::ChannelsLast (torch.channels_last)
// and input tensor is 4D, output tensor will have channels last memory layout.
//
// If memory_format is equal to MemoryFormat::Preserve (torch.preserve_format)
// output tensor will be defined by strides of the input tensor, following
// memory format preservation rule:
//
//  - If input tensor strides are in channels last format, output tensor will
//    have channels last memory layout.
//
//  - Otherwise, output tensor will have contiguous memory layout.
//
Tensor& resize_as_(
    Tensor& self,
    const Tensor& the_template,
    c10::optional<MemoryFormat> optional_memory_format) {
  if (self.is_sparse() && the_template.is_sparse()) {
    TORCH_CHECK(
        !optional_memory_format.has_value(),
        "Unsupported memory format for sparse tensor resize_as_ :",
        optional_memory_format.value());
    return native::resize_as_sparse_(self, the_template);
  }
  Tensor& result = self.resize_(the_template.sizes());
  if (optional_memory_format.has_value()) {
    auto memory_format = optional_memory_format.value();
    if (memory_format == MemoryFormat::Preserve) {
      memory_format = the_template.suggest_memory_format();
    }
    self.unsafeGetTensorImpl()->empty_tensor_restride(memory_format);
  }
  namedinference::propagate_names(result, the_template);
  return result;
}

Tensor& resize_(
    Tensor& self,
    IntArrayRef size,
    c10::optional<MemoryFormat> optional_memory_format) {
#ifdef BUILD_NAMEDTENSOR
  if (self.has_names()) {
    return resize_named_tensor_(self, size, optional_memory_format);
  }
#endif
  auto* self_ = self.unsafeGetTensorImpl();
  resize_impl_cpu_(self_, size, /*strides=*/c10::nullopt);
  self_->maybe_zero_dim(size.size() == 0);
  if (optional_memory_format.has_value()) {
    auto memory_format =
        optional_memory_format.value();
    TORCH_CHECK(
        memory_format != MemoryFormat::Preserve,
        "Unsupported memory format",
        memory_format);
    self_->empty_tensor_restride(memory_format);
  }
  return self;
}

static auto registry = torch::RegisterOperators()
  .op(torch::RegisterOperators::options()
    .schema("aten::resize_(Tensor(a!) self, int[] size, *, MemoryFormat? memory_format=None) -> Tensor(a!)")
    .impl_unboxedOnlyKernel<decltype(resize_), &resize_>(TensorTypeId::CPUTensorId)
    .aliasAnalysis(AliasAnalysisKind::FROM_SCHEMA))
  .op(torch::RegisterOperators::options()
    .schema("aten::resize_as_(Tensor(a!) self, Tensor the_template, *, MemoryFormat? memory_format=None) -> Tensor(a!)")
    .impl_unboxedOnlyCatchAllKernel<decltype(resize_as_), &resize_as_>()
    .aliasAnalysis(AliasAnalysisKind::FROM_SCHEMA))
  ;

} // namespace native
} // namespace at<|MERGE_RESOLUTION|>--- conflicted
+++ resolved
@@ -6,31 +6,6 @@
 
 namespace at { namespace native {
 
-<<<<<<< HEAD
-Tensor& resize_cpu_(
-    Tensor& self,
-    IntArrayRef size,
-    c10::optional<MemoryFormat> optional_memory_format) {
-  if (self.has_names()) {
-    return resize_named_tensor_(self, size, optional_memory_format);
-  }
-  auto* self_ = self.unsafeGetTensorImpl();
-  resize_impl_cpu_(self_, size, /*strides=*/c10::nullopt);
-  self_->maybe_zero_dim(size.size() == 0);
-  if (optional_memory_format.has_value()) {
-    auto memory_format =
-        optional_memory_format.value();
-    TORCH_CHECK(
-        memory_format != MemoryFormat::Preserve,
-        "Unsupported memory format",
-        memory_format);
-    self_->empty_tensor_restride(memory_format);
-  }
-  return self;
-}
-
-=======
->>>>>>> 82268bf3
 // Call the sparse implementation in SparseTensor.cpp directly.
 // A dynamic dispatch here is NOT necessary, so I didn't put
 // this function in native_functions.yaml
@@ -87,11 +62,9 @@
     Tensor& self,
     IntArrayRef size,
     c10::optional<MemoryFormat> optional_memory_format) {
-#ifdef BUILD_NAMEDTENSOR
   if (self.has_names()) {
     return resize_named_tensor_(self, size, optional_memory_format);
   }
-#endif
   auto* self_ = self.unsafeGetTensorImpl();
   resize_impl_cpu_(self_, size, /*strides=*/c10::nullopt);
   self_->maybe_zero_dim(size.size() == 0);
