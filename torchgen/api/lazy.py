from typing import Any, Dict, List, Optional, Tuple, Union

from torchgen.api.types import (
    BaseCppType,
    BaseCType,
    boolT,
    CType,
    deviceT,
    doubleT,
    layoutT,
    ListCType,
    longT,
    memoryFormatT,
    NamedCType,
    OptionalCType,
    scalarT,
    scalarTypeT,
    stringT,
    SymIntT,
    VectorCType,
)

from torchgen.model import (
    Argument,
    BaseTy,
    BaseType,
    FunctionSchema,
    ListType,
    OperatorName,
    OptionalType,
    Return,
    TensorOptionsArguments,
    Type,
)


_valueT = None


# A ValueT is an IR type which represents the computation of a Tensor.  In other
# words, a PyTorch user will do operations on lazy tensors, and each output lazy
# tensor internally tracks a ValueT representing the IR node that would have
# actually produced the value of this tensor for real.
#
# This is configurable because different lazy tensor backends (LTC vs XLA) will
# have different IR representations.  (Though, arguably, after unification they
# shouldn't!)
def getValueT() -> BaseCppType:
    global _valueT
    if not _valueT:
        raise NotImplementedError(
            "The value type needs to be set with setValueT() in run_gen_lazy_tensor()"
        )

    return _valueT


def setValueT(val: BaseCppType) -> None:
    global _valueT
    _valueT = val


# this is a bad hack. I need to refactor the data model to represent each arg in the schema as an object,
# making it easier to represent special properties of an arg.
tensorListValueT = BaseCppType("torch::lazy", "Value")


def process_ir_type(
    typ: Type, properties: "LazyIrProperties"
) -> Union[BaseCType, VectorCType, OptionalCType, ListCType]:
    """
    This function takes a type from NativeFunctions and converts it for use with
    lazy tensor codegen.

    Type conversion for lazy currently consists of
     (1) changing at::Tensors into lazy::Values
     (2) wrapping everything in a BaseCType
     (3) making cpp-reference types into cpp-value types (e.g. vector instead of IntArrayRef)

    (1) converts at::Tensors to lazy::Values (which wrap lazy::Nodes, with which Lazy IR represents tensors.)
    There is special handling for Optional[Tensor] or List[Tensor], etc- hence 'tensor-like'

    This is incomplete- there are assertions in places that it's expected to need to add
    more types as the codegen is used with more operators.
    """
    if isinstance(typ, BaseType):
        if typ.name == BaseTy.Tensor:
            return BaseCType(getValueT())
        elif typ.name == BaseTy.Scalar:
            if properties.TreatScalarsAsConstants:
                return BaseCType(scalarT)
            # at::scalar has special handling,
            # and is wrapped in an lazy::Value just like at::tensor
            return BaseCType(getValueT())
        elif typ.name == BaseTy.ScalarType:
            return BaseCType(scalarTypeT)
        elif typ.name == BaseTy.int:
            return BaseCType(longT)
        elif typ.name == BaseTy.SymInt:
            return BaseCType(getValueT())
        elif typ.name == BaseTy.bool:
            return BaseCType(boolT)
        elif typ.name == BaseTy.float:
            return BaseCType(doubleT)
        elif typ.name == BaseTy.str:
            return BaseCType(stringT)
        elif typ.name == BaseTy.Device:
            return BaseCType(deviceT)
        elif typ.name == BaseTy.Layout:
            return BaseCType(layoutT)
        elif typ.name == BaseTy.MemoryFormat:
            return BaseCType(memoryFormatT)
        else:
            raise AssertionError(f"TODO add support for type {repr(typ)}")
    elif isinstance(typ, OptionalType):
        return OptionalCType(process_ir_type(typ.elem, properties))
    elif isinstance(typ, ListType):
        if str(typ.elem) == "Tensor?":
            # TODO(whc) is this actually correct? or should it use a Vector like above
            return ListCType(OptionalCType(BaseCType(getValueT())))
        elif str(typ.elem) == "Tensor":
            # this is a TensorList which comes in from GetTensorList as a Value
            return BaseCType(tensorListValueT)
        elif typ.elem == BaseType(BaseTy.SymInt):
            # TODO: return a value type.  The problem here is analogous to
            # the problem with tensorListValueT: if you have SymInt[] you
            # cannot conveniently save the list of Value directly, as nodes
            # expect to save values as a vector for ALL arguments.  So you
            # need a separate IR node that represents all of the size nodes
            # assembled into a list.  I'm not an LTC dev so I don't want to
            # figure it out right now.  Y'all figure it out...
            return VectorCType(BaseCType(longT))

        else:
            return VectorCType(process_ir_type(typ.elem, properties))
    else:
        raise AssertionError(f"unrecognized type {repr(typ)}")


# TODO: Determining this based off of CType is bad; this should be computed
# from Type directly; then the same logic as process_ir_type can be used
#
# Invariant: passed typ should be an *owning* CType (e.g., we will report
# that ArrayRef<Value> is NOT a value type)
def isValueType(typ: CType, properties: "Optional[LazyIrProperties]" = None) -> bool:
    """
    Given a type, determine if it is a Value-like type.  This is equivalent to
    being Tensor-like, but assumes the type has already been transformed.
    """
    if isinstance(typ, BaseCType):
        # I am regretting my naming conventions, but now we are wrapping at::scalar in
        # lazy value, while preserving other 'scalar' types as scalars in the IR
        treat_scalars_as_constants = properties and properties.TreatScalarsAsConstants
        return (
            typ.type == getValueT()
            or (typ.type == scalarT and not treat_scalars_as_constants)
            or typ.type == SymIntT
        )
    elif typ == VectorCType(BaseCType(SymIntT)):
        # TODO: report True for this
        return False
    elif isinstance(typ, (OptionalCType, ListCType, VectorCType)):
        return isValueType(typ.elem, properties)
    return False


def isSymIntType(typ: Type) -> bool:
    return isinstance(typ, BaseType) and typ.name == BaseTy.SymInt


def isWrappedScalarType(typ: Type) -> bool:
    """
    Given a type, determine if it is a c10::scalar which we will wrap in a lazy Value.
    Since we literally change the type from scalarT to valueT, information is lost.
    This function helps build a list of wrapped scalars to save that information
    """
    if isinstance(typ, BaseType):
        # I am regretting my naming conventions, but now we are wrapping at::scalar in
        # lazy value, while preserving other 'scalar' types as scalars in the IR
        return typ.name == BaseTy.Scalar
    elif isinstance(typ, (OptionalType, ListType)):
        return isWrappedScalarType(typ.elem)
    return False


# TODO: dedupe with Type.is_generator_like
def isGeneratorType(typ: Type) -> bool:
    if isinstance(typ, BaseType):
        return typ.name == BaseTy.Generator
    elif isinstance(typ, (OptionalType)):
        return isGeneratorType(typ.elem)
    return False


# This class caches a few derived properties computed from an Argument
# and LazyIrProperties
class LazyArgument:
    name: str
    orig_type: Type
    lazy_type_: Optional[CType]
    is_wrapped_scalar: bool
    is_generator: bool
    # TODO: this is lies, it is false for symint list
    is_symint_or_list: bool

    # Whether or not we are treating this as symint or not
    symint: bool

    # true if this argument is or contains a lazy IR value
    is_lazy_value: bool

    def __init__(self, arg: Argument, properties: "LazyIrProperties", *, symint: bool):
        self.name = arg.name
        self.orig_type = arg.type
        self.symint = symint
        self.is_optional = isinstance(arg.type, OptionalType)
        self.is_generator = isGeneratorType(arg.type)
        if self.is_generator:
            assert (
                self.is_optional
            ), "We expect all generators are optional since currently they are"
            # there is no handling for generators in TorchScript IR (or XLA)
            # so we fall back to eager if the (optional)generator has value, and otherwise
            # its null and safe to exclude from lazy IR
            self.lazy_type_ = None
        else:
            self.lazy_type_ = process_ir_type(arg.type, properties)
        self.is_wrapped_scalar = isWrappedScalarType(arg.type)
        self.is_symint_or_list = symint and (
            isSymIntType(arg.type)
            or (isinstance(arg.type, OptionalType) and isSymIntType(arg.type.elem))
            # TODO: lists of symints are not currently treated as value types
            # or (isinstance(arg.type, ListType) and isSymIntType(arg.type.elem))
        )

        self.is_lazy_value = not self.is_generator and isValueType(
            self.lazy_type, properties
        )

    @property
    def lazy_type(self) -> CType:
        assert (
            self.lazy_type_ is not None
        ), f"Attempted to access lazy_type for invalid argument {self.name}"
        return self.lazy_type_


class LazyIrProperties:
    """Collection of properties for an IR node

    The property groups are listed below. Each group is mutually
    exclusive, meaning that only one property from each group can be True
    at any one time. The properties can be accessed as if they were normal
    attributes. The mutual exclusivity is automatically handled.
    """

    Properties: Tuple[Tuple[str, ...], ...] = (
        (
            "ShapePrecompute",  # Assume shape has been precomputed
            "ShapeCompute",  # Need to compute the shape on construction
            "ShapeCache",  # Utilize the shape cache to defer computation
        ),
        (
            "Lower",  # Codegen full lower function
            "LowerDeclOnly",  # Codegen only lower function declaration
        ),
        (
            "CanBeReused",  # Codegen full reuse function
            "CanBeReusedDeclOnly",  # Codegen only reuse function declaration
        ),
        (
            "CreateFn",  # Codegen full create function
            "CreateFnDeclOnly",  # Codegen only create function declaration
        ),
        (
            "TreatScalarsAsConstants",  # Treat Scalars as constants instead of handling like values
        ),
    )

    def __init__(self, *default_properties: str):
        properties: Dict[Tuple[str, ...], Optional[str]] = {
            p: None for p in LazyIrProperties.Properties
        }
        self.__dict__["properties"] = properties
        for p in default_properties:
            setattr(self, p, True)

    def __getattr__(self, key: str) -> Any:
        properties = self.__dict__["properties"]
        for values in LazyIrProperties.Properties:
            if key in values:
                return properties[values] == key

        return self.__getattribute__(key)

    def __setattr__(self, key: str, value: Any) -> Any:
        properties = self.__dict__["properties"]
        for values in LazyIrProperties.Properties:
            if key in values:
                properties[values] = key if value else None
                return value

        raise KeyError(f"Invalid property: {key}")


# Inspired by a FunctionSchema object, a LazyIrSchema holds the schema of a Lazy IR node.
# Unlike a FunctionSchema, it has no round-trippable string form (relating to the YAML),
# but carries type information from a native FunctionSchema modified for use with IR nodes,
# and preserving original argument names.
#
# TODO: This is not idiomatic with how other torchgen APIs transform on schema.
class LazyIrSchema:
    # The name of the operator this function schema describes.
    name: "OperatorName"

    positional_args: Tuple[LazyArgument, ...]
    keyword_args: Tuple[LazyArgument, ...]

    # TODO: Need to handle collisions with argument names at some point
    returns: Tuple["Return", ...]

    # if this schema has a Generator arg, list its orig ctype/name but don't
    # build a LazyArgument since lazy IR doesn't support it
    generator_arg: Optional[NamedCType] = None

    # original function schema
    func: FunctionSchema

    # Whether or not we are code-genning for SymInt or not
    symint: bool

    properties: LazyIrProperties = LazyIrProperties(
        # default properties
        "ShapePrecompute",
        "Lower",
        "CanBeReused",
    )
    opkind: Optional[str] = None

    def __init__(
<<<<<<< HEAD
        self, func: FunctionSchema, properties: Optional[LazyIrProperties] = None, *, symint: bool
=======
        self,
        func: FunctionSchema,
        properties: Optional[LazyIrProperties] = None,
        *,
        symint: bool,
>>>>>>> 8cdc0679
    ):
        if properties:
            self.properties = properties

        self.func = func
        self.symint = symint
        positional_args: List[LazyArgument] = []
        for arg_field in ["pre_self_positional", "self_arg", "post_self_positional"]:
            if arg_field == "self_arg" and func.arguments.self_arg is not None:
                arg = getattr(func.arguments, "self_arg").argument
<<<<<<< HEAD
                positional_args.append(LazyArgument(arg, self.properties, symint=symint))
=======
                positional_args.append(
                    LazyArgument(arg, self.properties, symint=symint)
                )
>>>>>>> 8cdc0679
            elif getattr(func.arguments, arg_field) is not None:
                positional_args.extend(
                    LazyArgument(arg, self.properties, symint=symint)
                    for arg in getattr(func.arguments, arg_field)
                )
        self.positional_args = tuple(positional_args)

        keyword_args: List[LazyArgument] = []
        for arg_field in [
            "pre_tensor_options_kwarg_only",
            "tensor_options",
            "post_tensor_options_kwarg_only",
            "out",
        ]:
            curr_args = getattr(func.arguments, arg_field)
            if curr_args is not None:
                if isinstance(curr_args, TensorOptionsArguments):
                    curr_args = curr_args.all()
                for arg in curr_args:
                    if isGeneratorType(arg.type):
                        assert (
                            self.generator_arg is None
                        ), "We expect there is only one generator arg"
                        self.generator_arg = NamedCType(arg.name, arg.type)
                keyword_args.extend(
<<<<<<< HEAD
                    LazyArgument(arg, self.properties, symint=symint) for arg in curr_args
=======
                    LazyArgument(arg, self.properties, symint=symint)
                    for arg in curr_args
>>>>>>> 8cdc0679
                )
        self.keyword_args = tuple(keyword_args)
        self.name = func.name
        self.returns = func.returns

    @property
    def node_name(self) -> str:
        """
        Return camel-case version of op in node.

        Note: This function also appends any `overload_name` in the operation.
        For example, if the op is `bitwise_and.Tensor`, the returned name
        will be `BitwiseAndTensor`.
        """
        op_name = f"{self.name.name}_{self.name.overload_name}".lower()
        return "".join(word.capitalize() or "" for word in op_name.split("_"))

    @property
    def aten_name(self) -> str:
        return str(self.name.name)

    @property
    def base_name(self) -> str:
        return f"{self.name.name.base}"

    def filtered_args(
        self,
        positional: bool = True,
        keyword: bool = True,
        values: bool = True,
        scalars: bool = True,
        generator: bool = False,
    ) -> List[LazyArgument]:
        # This function maintains the sorted order of arguments but provides different filtered views.
        # Some parts of the code care about kwargs vs args (TS lowerings),
        # other parts care about whether they need to wrap the arg in a lazy value or leave it alone.
        # Generators are special cased, as they are needed for fallback/shape-inference but not supported
        # in TS lowerings and therefore also omitted from lazy IR.
        args: List[LazyArgument] = []
        if positional:
            args.extend(self.positional_args)
        if keyword:
            args.extend(self.keyword_args)

        if values and scalars and generator:
            return args
        elif values and scalars:
            return [a for a in args if not a.is_generator]
        elif values:
            return [a for a in args if a.is_lazy_value]
        elif scalars:
            return [
                a
                for a in args
                if not a.is_lazy_value and (generator or not a.is_generator)
            ]

        return []

    @property
    def positional_values(self) -> List[LazyArgument]:
        return self.filtered_args(
            positional=True, keyword=False, values=True, scalars=False
        )

    @property
    def positional_scalars(self) -> List[LazyArgument]:
        return self.filtered_args(
            positional=True, keyword=False, values=False, scalars=True
        )

    @property
    def keyword_values(self) -> List[LazyArgument]:
        return self.filtered_args(
            positional=False, keyword=True, values=True, scalars=False
        )

    @property
    def keyword_scalars(self) -> List[LazyArgument]:
        return self.filtered_args(
            positional=False, keyword=True, values=False, scalars=True
        )<|MERGE_RESOLUTION|>--- conflicted
+++ resolved
@@ -338,15 +338,11 @@
     opkind: Optional[str] = None
 
     def __init__(
-<<<<<<< HEAD
-        self, func: FunctionSchema, properties: Optional[LazyIrProperties] = None, *, symint: bool
-=======
         self,
         func: FunctionSchema,
         properties: Optional[LazyIrProperties] = None,
         *,
         symint: bool,
->>>>>>> 8cdc0679
     ):
         if properties:
             self.properties = properties
@@ -357,13 +353,9 @@
         for arg_field in ["pre_self_positional", "self_arg", "post_self_positional"]:
             if arg_field == "self_arg" and func.arguments.self_arg is not None:
                 arg = getattr(func.arguments, "self_arg").argument
-<<<<<<< HEAD
-                positional_args.append(LazyArgument(arg, self.properties, symint=symint))
-=======
                 positional_args.append(
                     LazyArgument(arg, self.properties, symint=symint)
                 )
->>>>>>> 8cdc0679
             elif getattr(func.arguments, arg_field) is not None:
                 positional_args.extend(
                     LazyArgument(arg, self.properties, symint=symint)
@@ -389,12 +381,8 @@
                         ), "We expect there is only one generator arg"
                         self.generator_arg = NamedCType(arg.name, arg.type)
                 keyword_args.extend(
-<<<<<<< HEAD
-                    LazyArgument(arg, self.properties, symint=symint) for arg in curr_args
-=======
                     LazyArgument(arg, self.properties, symint=symint)
                     for arg in curr_args
->>>>>>> 8cdc0679
                 )
         self.keyword_args = tuple(keyword_args)
         self.name = func.name
