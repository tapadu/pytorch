#include <c10/core/Scalar.h>
#include <ATen/core/TensorBody.h>

#include <c10/util/string_view.h>

namespace at {

namespace {

// Verifies the requested type is the same as the Tensor's type.
void check_type(const TensorBase& tensor, ScalarType type, c10::string_view type_name) {
  TORCH_CHECK(
      tensor.scalar_type() == type
      || (isQIntType(tensor.scalar_type())
          && toUnderlying(tensor.scalar_type()) == type),
      "expected scalar type ", type_name, " but found ", tensor.scalar_type());
}

} // namespace

#define DEFINE_CAST(T, name)                                         \
   template <>                                                       \
<<<<<<< HEAD
   TORCH_API T* TensorBase::data_ptr() const {                       \
     TORCH_CHECK(                                                    \
         scalar_type() == ScalarType::name                           \
         || (isQIntType(scalar_type())                               \
         && toUnderlying(scalar_type()) == ScalarType::name),        \
         "expected scalar type "                                     \
         #name                                                       \
         " but found ",                                              \
         scalar_type());                                             \
     return this->unsafeGetTensorImpl()->data_ptr_impl<T>();         \
   }
=======
   TORCH_API const T* TensorBase::const_data_ptr() const {           \
     check_type(*this, ScalarType::name, #name);                     \
     return this->unsafeGetTensorImpl()->data_ptr_impl<T>();         \
   }                                                                 \
                                                                     \
   template <>                                                       \
   TORCH_API T* TensorBase::mutable_data_ptr() const {               \
     check_type(*this, ScalarType::name, #name);                     \
     return this->unsafeGetTensorImpl()->mutable_data_ptr_impl<T>(); \
   }                                                                 \
                                                                     \
   template <>                                                       \
   TORCH_API T* TensorBase::data_ptr() const {                       \
     return mutable_data_ptr<T>();                                   \
   }                                                                 \
>>>>>>> 41866a2e

 AT_FORALL_SCALAR_TYPES_WITH_COMPLEX(DEFINE_CAST)
 AT_FORALL_QINT_TYPES(DEFINE_CAST)
 #undef DEFINE_CAST

 #define DEFINE_ITEM(T, name)      \
   template <>                     \
   TORCH_API T Tensor::item() const { \
     return item().to##name();     \
   }

 AT_FORALL_SCALAR_TYPES_WITH_COMPLEX(DEFINE_ITEM)
 #undef DEFINE_ITEM

 } //namespace at<|MERGE_RESOLUTION|>--- conflicted
+++ resolved
@@ -20,19 +20,6 @@
 
 #define DEFINE_CAST(T, name)                                         \
    template <>                                                       \
-<<<<<<< HEAD
-   TORCH_API T* TensorBase::data_ptr() const {                       \
-     TORCH_CHECK(                                                    \
-         scalar_type() == ScalarType::name                           \
-         || (isQIntType(scalar_type())                               \
-         && toUnderlying(scalar_type()) == ScalarType::name),        \
-         "expected scalar type "                                     \
-         #name                                                       \
-         " but found ",                                              \
-         scalar_type());                                             \
-     return this->unsafeGetTensorImpl()->data_ptr_impl<T>();         \
-   }
-=======
    TORCH_API const T* TensorBase::const_data_ptr() const {           \
      check_type(*this, ScalarType::name, #name);                     \
      return this->unsafeGetTensorImpl()->data_ptr_impl<T>();         \
@@ -48,7 +35,6 @@
    TORCH_API T* TensorBase::data_ptr() const {                       \
      return mutable_data_ptr<T>();                                   \
    }                                                                 \
->>>>>>> 41866a2e
 
  AT_FORALL_SCALAR_TYPES_WITH_COMPLEX(DEFINE_CAST)
  AT_FORALL_QINT_TYPES(DEFINE_CAST)
