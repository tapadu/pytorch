--- conflicted
+++ resolved
@@ -2348,11 +2348,6 @@
         capture_scalar_outputs=True,
     )
     def test_export_preserve_constraints_as_metadata_tensor(self):
-<<<<<<< HEAD
-=======
-        from torch._export.constraints import constrain_as_value
-
->>>>>>> 87e3b4d2610 (add runtime assertions for inline constraints.)
         def f(x):
             b = x.nonzero()
             constrain_as_value(b.shape[0], min=2, max=5)
