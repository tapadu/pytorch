--- conflicted
+++ resolved
@@ -16,9 +16,6 @@
 
 import torch
 from torch._subclasses import fake_tensor
-
-if TYPE_CHECKING:
-    import onnx.defs.OpSchema.AttrType  # type: ignore[import]
 
 if TYPE_CHECKING:
     import onnx.defs.OpSchema.AttrType  # type: ignore[import]
@@ -74,8 +71,6 @@
     return _PYTHON_TYPE_TO_ONNX_ATTRIBUTE_TYPE.get(dtype)
 
 
-<<<<<<< HEAD
-=======
 def is_torch_symbolic_type(value: Any) -> bool:
     return isinstance(value, (torch.SymBool, torch.SymInt, torch.SymFloat))
 
@@ -86,7 +81,6 @@
     return _TORCH_DTYPE_TO_ABBREVIATION.get(dtype, "")
 
 
->>>>>>> b65b9e6f
 # NOTE: this is a mapping from torch dtype to a set of compatible onnx types
 # It's used in dispatcher to find the best match overload for the input dtypes
 _TORCH_DTYPE_TO_COMPATIBLE_ONNX_TYPE_STRINGS: Dict[
