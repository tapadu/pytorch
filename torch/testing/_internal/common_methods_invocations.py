--- conflicted
+++ resolved
@@ -22,14 +22,9 @@
     all_types, double_types, empty_types
 )
 from torch.testing._internal.common_device_type import \
-<<<<<<< HEAD
-    (expectedFailure, onlyOnCPUAndCUDA, skipIf, skipCUDAIfNoMagma, skipCUDAIfNoMagmaAndNoCusolver, skipCUDAIfNoCusolver,
-     skipCPUIfNoLapack, skipCPUIfNoFFT, skipCUDAIfRocm, precisionOverride, toleranceOverride, tol)
-=======
     (onlyCUDA, onlyOnCPUAndCUDA, disablecuDNN, skipCUDAIfNoMagma, skipCUDAIfNoMagmaAndNoCusolver,
      skipCUDAIfNoCusolver, skipCPUIfNoLapack, skipCPUIfNoFFT, skipCUDAIfRocm, precisionOverride,
      toleranceOverride, tol)
->>>>>>> fccaa4a3
 from torch.testing._internal.common_cuda import CUDA11OrLater, SM53OrLater, SM60OrLater
 from torch.testing._internal.common_utils import \
     (is_iterable_of_tensors,
@@ -85,31 +80,6 @@
         )
 
 
-<<<<<<< HEAD
-class SkipInfo(DecorateInfo):
-    """Describes which test, or type of tests, should be skipped when testing
-       an operator. Any test that matches all provided arguments will be skipped.
-       The skip will only be checked if the active_if argument is True."""
-
-    def __init__(
-            self, cls_name=None, test_name=None, *, device_type=None, dtypes=None, active_if=True,
-            expected_failure=False):
-        """
-        Args:
-            cls_name: the name of the test class to skip
-            test_name: the name of the test within the test class to skip
-            device_type: the devices for which to skip the tests
-            dtypes: the dtypes for which to skip the tests
-            active_if: whether tests matching the above arguments should be skipped
-            expected_failure: whether to assert that skipped tests fail
-        """
-        decorator = expectedFailure(device_type) if expected_failure else skipIf(True, "Skipped!")
-        super().__init__(decorators=decorator, cls_name=cls_name, test_name=test_name,
-                         device_type=device_type, dtypes=dtypes, active_if=active_if)
-
-
-=======
->>>>>>> fccaa4a3
 class SampleInput(object):
     """Represents sample inputs to a function."""
 
@@ -646,10 +616,7 @@
         if aliases is not None:
             self.aliases = tuple(AliasInfo(a) for a in aliases)  # type: ignore[assignment]
 
-<<<<<<< HEAD
-=======
         self.supports_scripting = supports_scripting
->>>>>>> fccaa4a3
         self.assert_jit_shape_analysis = assert_jit_shape_analysis
 
         self.test_conjugated_samples = test_conjugated_samples
@@ -2680,8 +2647,6 @@
 
     return list(generator())
 
-<<<<<<< HEAD
-=======
 def sample_inputs_max_pool2d(op_info, device, dtype, requires_grad, **kwargs):
     make_arg = partial(make_tensor, device=device, dtype=dtype, requires_grad=requires_grad)
 
@@ -2716,7 +2681,6 @@
 
     return list(generator())
 
->>>>>>> fccaa4a3
 def sample_inputs_normalize(self, device, dtype, requires_grad, **kwargs):
     make_arg = partial(make_tensor, low=-1, high=1, device=device, dtype=dtype, requires_grad=requires_grad)
 
@@ -2763,8 +2727,6 @@
 
     return list(generator())
 
-<<<<<<< HEAD
-=======
 
 def sample_inputs_conv2d(op_info, device, dtype, requires_grad, jit_fail_sample=False, **kwargs):
     make_arg = partial(make_tensor, device=device, dtype=dtype, requires_grad=requires_grad)
@@ -2844,7 +2806,6 @@
 
     return list(generator())
 
->>>>>>> fccaa4a3
 def sample_inputs_hardswish(self, device, dtype, requires_grad):
     N = 5
     # make sure we are testing -3 -> 3 range. default is -10 -> 10 so maybe unnecessary ?
@@ -7153,16 +7114,10 @@
            skips=(
                # Will be removed once https://github.com/pytorch/pytorch/issues/62328 is fixed
                # Probable fix (open PR): https://github.com/pytorch/pytorch/pull/62570
-<<<<<<< HEAD
-               SkipInfo('TestGradients', 'test_fn_grad', device_type='cuda', dtypes=(torch.complex128,)),
-               SkipInfo('TestCommon', 'test_dtypes'),
-               SkipInfo('TestGradients', 'test_fn_gradgrad'),
-=======
                DecorateInfo(unittest.skip("Skipped!"), 'TestGradients', 'test_fn_grad', device_type='cuda',
                             dtypes=(torch.complex128,)),
                DecorateInfo(unittest.skip("Skipped!"), 'TestCommon', 'test_dtypes'),
                DecorateInfo(unittest.skip("Skipped!"), 'TestGradients', 'test_fn_gradgrad'),
->>>>>>> fccaa4a3
                # This test fails because singular inputs cannot be reliably
                # generated unless we're using double types
                DecorateInfo(unittest.skip("Skipped!"), 'TestOpInfo', 'test_unsupported_dtypes'),
@@ -7439,20 +7394,13 @@
            decorators=[skipCUDAIfNoMagmaAndNoCusolver, skipCUDAIfRocm, skipCPUIfNoLapack],
            skips=(
                # we skip jit tests because `lu` is a torch function
-<<<<<<< HEAD
-               SkipInfo('TestJit', 'test_variant_consistency_jit'),
-=======
                DecorateInfo(unittest.skip("Skipped!"), 'TestJit', 'test_variant_consistency_jit'),
->>>>>>> fccaa4a3
            )),
     OpInfo('lu_solve',
            op=torch.lu_solve,
            dtypes=floating_and_complex_types(),
            check_batched_gradgrad=False,
-<<<<<<< HEAD
-=======
-           supports_forward_ad=True,
->>>>>>> fccaa4a3
+           supports_forward_ad=True,
            sample_inputs_func=sample_inputs_lu_solve,
            decorators=[skipCUDAIfNoMagmaAndNoCusolver, skipCUDAIfRocm, skipCPUIfNoLapack]),
     OpInfo('lu_unpack',
@@ -7703,11 +7651,7 @@
                # RuntimeError: aliasOp != torch::jit::getOperatorAliasMap().end()
                # INTERNAL ASSERT FAILED at "../torch/csrc/jit/passes/utils/check_alias_annotation.cpp":159,
                # please report a bug to PyTorch.
-<<<<<<< HEAD
-               SkipInfo('TestJit', 'test_variant_consistency_jit',),
-=======
                DecorateInfo(unittest.skip("Skipped!"), 'TestJit', 'test_variant_consistency_jit',),
->>>>>>> fccaa4a3
            )),
     OpInfo('aminmax',
            ref=lambda x, dim=None, keepdim=False: (np.amin(x, axis=dim, keepdims=keepdim), np.amax(x, axis=dim, keepdims=keepdim)),
@@ -7720,8 +7664,6 @@
                # FIXME: aminmax does not check for safe casting to output
                DecorateInfo(unittest.skip("Skipped!"), 'TestCommon', 'test_out'),
            )),
-<<<<<<< HEAD
-=======
     OpInfo('nn.functional.cosine_similarity',
            aten_name="cosine_similarity",
            dtypes=floating_types_and(torch.bfloat16),
@@ -7729,16 +7671,11 @@
            supports_out=False,
            supports_forward_ad=True,
            sample_inputs_func=sample_inputs_cosine_similarity),
->>>>>>> fccaa4a3
     OpInfo('nn.functional.adaptive_avg_pool2d',
            dtypes=floating_types(),
            dtypesIfCUDA=floating_types_and(torch.half, torch.bfloat16),
            skips=(
-<<<<<<< HEAD
-               SkipInfo('TestJit', 'test_variant_consistency_jit'),
-=======
                DecorateInfo(unittest.skip("Skipped!"), 'TestJit', 'test_variant_consistency_jit'),
->>>>>>> fccaa4a3
            ),
            supports_out=False,
            gradcheck_nondet_tol=GRADCHECK_NONDET_TOL,
@@ -7757,14 +7694,6 @@
            dtypesIfCUDA=floating_types_and(torch.float16, *[torch.bfloat16] if CUDA11OrLater else []),
            sample_inputs_func=sample_inputs_conv_transpose2d,
            gradcheck_nondet_tol=GRADCHECK_NONDET_TOL,
-<<<<<<< HEAD
-           skips=(
-               # RuntimeError: !lhs.isAliasOf(rhs)INTERNAL ASSERT FAILED at
-               # "../torch/csrc/jit/passes/utils/check_alias_annotation.cpp":104, please report a bug to PyTorch.
-               SkipInfo('TestJit', 'test_variant_consistency_jit'),
-           ),
-           supports_out=False,),
-=======
            decorators=[
                DecorateInfo(
                    toleranceOverride({torch.float32: tol(atol=1e-04, rtol=1.3e-06), }),
@@ -7803,7 +7732,6 @@
                skipIfTBB(),
            ],
            sample_inputs_func=sample_inputs_layer_norm,),
->>>>>>> fccaa4a3
     OpInfo('nn.functional.pad',
            variant_test_name='constant',
            aten_name='constant_pad_nd',
@@ -7820,11 +7748,7 @@
                # There are multiple aten ops, namely reflection_pad_{1,2,3}d
                # so we can't use aten_name argument in opinfo
                # RuntimeError: aliasOp != torch::jit::getOperatorAliasMap().end()
-<<<<<<< HEAD
-               SkipInfo('TestJit', 'test_variant_consistency_jit', dtypes=(torch.float32,)),
-=======
                DecorateInfo(unittest.skip("Skipped!"), 'TestJit', 'test_variant_consistency_jit', dtypes=(torch.float32,)),
->>>>>>> fccaa4a3
            ),
            gradcheck_nondet_tol=GRADCHECK_NONDET_TOL,
            supports_out=False),
@@ -7838,11 +7762,7 @@
                # There are multiple aten ops, namely replication_pad_{1,2,3}d
                # so we can't use aten_name argument in opinfo
                # RuntimeError: aliasOp != torch::jit::getOperatorAliasMap().end()
-<<<<<<< HEAD
-               SkipInfo('TestJit', 'test_variant_consistency_jit', dtypes=(torch.float32,)),
-=======
                DecorateInfo(unittest.skip("Skipped!"), 'TestJit', 'test_variant_consistency_jit', dtypes=(torch.float32,)),
->>>>>>> fccaa4a3
            ),
            gradcheck_nondet_tol=GRADCHECK_NONDET_TOL,
            supports_out=False),
@@ -7855,11 +7775,7 @@
            skips=(
                # Doesn't have a corresponding aten operator.
                # RuntimeError: aliasOp != torch::jit::getOperatorAliasMap().end()
-<<<<<<< HEAD
-               SkipInfo('TestJit', 'test_variant_consistency_jit', dtypes=(torch.float32,)),
-=======
                DecorateInfo(unittest.skip("Skipped!"), 'TestJit', 'test_variant_consistency_jit', dtypes=(torch.float32,)),
->>>>>>> fccaa4a3
            ),
            supports_out=False),
     OpInfo('nn.functional.hardswish',
