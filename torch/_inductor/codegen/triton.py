--- conflicted
+++ resolved
@@ -20,11 +20,8 @@
 from ..codecache import code_hash, get_path
 from ..ir import ReductionHint
 from ..optimize_indexing import indexing_dtype_strength_reduction
-<<<<<<< HEAD
 from ..scheduler import BaseScheduling
-=======
 from ..triton_heuristics import AutotuneHint
->>>>>>> 9572cd2c
 from ..utils import (
     DeferredLineBase,
     get_fused_kernel_name,
@@ -1756,6 +1753,7 @@
         triton_meta = {
             "signature": dict(enumerate(map(signature_of, signature))),
             "device": V.graph.scheduler.current_device.index,
+            "device_type": V.graph.scheduler.current_device.type,
             "constants": {},
             "mutated_arg_names": mutated_args,
             "autotune_hints": set(self.autotune_hints),
