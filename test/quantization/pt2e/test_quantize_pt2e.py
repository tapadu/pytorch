# Owner(s): ["oncall: quantization"]
import copy
import operator
import unittest
from typing import Any, List, Optional, Tuple

import torch
import torch._dynamo as torchdynamo
from torch.ao.ns.fx.utils import compute_sqnr
from torch.ao.quantization import (
    FusedMovingAvgObsFakeQuantize,
    MovingAverageMinMaxObserver,
    MovingAveragePerChannelMinMaxObserver,
    observer,
    QConfigMapping,
)
from torch.ao.quantization._pt2e.quantizer import (
    OperatorConfig,
    QNNPackQuantizer,
    QuantizationAnnotation,
    QuantizationSpec,
    Quantizer,
    FixedQParamsQuantizationSpec,
    SharedQuantizationSpec,
)
from torch.ao.quantization._pt2e.quantizer.qnnpack_quantizer import (
    get_symmetric_quantization_config,
)
from torch.ao.quantization._quantize_pt2e import (
    _convert_to_reference_decomposed_fx,
    convert_pt2e,
    prepare_pt2e_quantizer,
    prepare_qat_pt2e_quantizer,
)
from torch.ao.quantization.backend_config import get_qnnpack_backend_config

from torch.ao.quantization.qconfig import (
    default_per_channel_symmetric_qnnpack_qat_qconfig,
    default_per_channel_symmetric_qnnpack_qconfig,
    default_symmetric_qnnpack_qat_qconfig,
)
from torch.ao.quantization.quantize_fx import (
    convert_to_reference_fx,
    prepare_fx,
    prepare_qat_fx,
)
from torch.fx import Node
from torch.testing._internal.common_quantization import (
    NodeSpec as ns,
    QuantizationTestCase,
    skip_if_no_torchvision,
    skipIfNoQNNPACK,
)
from torch.testing._internal.common_quantized import override_quantized_engine


@skipIfNoQNNPACK
class TestQuantizePT2E(QuantizationTestCase):
    _MAP_TO_FX_TRACED_OPS = {
        torch.ops.quantized_decomposed.quantize_per_tensor: torch.ops.quantized_decomposed.quantize_per_tensor.default,
        torch.ops.quantized_decomposed.dequantize_per_tensor: torch.ops.quantized_decomposed.dequantize_per_tensor.default,
        torch.ops.quantized_decomposed.quantize_per_channel: torch.ops.quantized_decomposed.quantize_per_channel.default,
        torch.ops.quantized_decomposed.dequantize_per_channel: torch.ops.quantized_decomposed.dequantize_per_channel.default,
    }

    def _test_quantizer(
        self,
        model,
        example_inputs,
        quantizer,
        expected_node_occurrence,
        expected_node_list=None,
        check_against_fx_quant=False,
        fx_qconfig=None,
    ):

        m_eager = model.eval()

        # program capture
        m = copy.deepcopy(m_eager)
        m, guards = torchdynamo.export(
            m,
            *copy.deepcopy(example_inputs),
            aten_graph=True,
            tracing_mode="real",
        )

        m = prepare_pt2e_quantizer(m, quantizer)
        # Calibrate
        m(*example_inputs)
        m = convert_pt2e(m)
        pt2_quant_output = m(*example_inputs)
        node_occurrence = {
            ns.call_function(k): v for k, v in expected_node_occurrence.items()
        }
        if expected_node_list is None:
            expected_node_list = []
        node_list = [ns.call_function(n) for n in expected_node_list]
        self.checkGraphModuleNodes(
            m, expected_node_occurrence=node_occurrence, expected_node_list=node_list
        )
        if check_against_fx_quant:
            qconfig_mapping = QConfigMapping().set_global(fx_qconfig)
            backend_config = get_qnnpack_backend_config()
            m_copy = copy.deepcopy(m_eager)
            m_fx = prepare_fx(
                m_copy, qconfig_mapping, example_inputs, backend_config=backend_config
            )
            m_fx(*example_inputs)
            m_fx = _convert_to_reference_decomposed_fx(
                m_fx, backend_config=backend_config
            )
            m_fx, guards = torchdynamo.export(
                m_fx,
                *copy.deepcopy(example_inputs),
                aten_graph=True,
                tracing_mode="real",
            )
            node_occurrence = {
                ns.call_function(v): expected_node_occurrence[k]
                for k, v in TestQuantizePT2E._MAP_TO_FX_TRACED_OPS.items()
            }
            self.checkGraphModuleNodes(m_fx, expected_node_occurrence=node_occurrence)
            fx_quant_output = m_fx(*example_inputs)
            self.assertTrue(torch.allclose(fx_quant_output, pt2_quant_output))

    def test_simple_quantizer(self):
        class M(torch.nn.Module):
            def __init__(self):
                super().__init__()
                self.conv = torch.nn.Conv2d(3, 3, 3)

            def forward(self, x):
                return self.conv(x)

        class BackendAQuantizer(Quantizer):
            def annotate(self, model: torch.fx.GraphModule) -> torch.fx.GraphModule:
                for node in model.graph.nodes:
                    if (
                        node.op == "call_function"
                        and node.target == torch.ops.aten.convolution.default
                    ):
                        input_act = node.args[0]
                        assert isinstance(input_act, Node)
                        weight = node.args[1]
                        assert isinstance(weight, Node)
                        bias = node.args[2]
                        assert isinstance(bias, Node)
                        act_qspec = QuantizationSpec(
                            dtype=torch.uint8,
                            quant_min=0,
                            quant_max=255,
                            qscheme=torch.per_tensor_affine,
                            is_dynamic=False,
                            observer_or_fake_quant_ctr=observer.default_observer,
                        )
                        weight_qspec = QuantizationSpec(
                            dtype=torch.int8,
                            quant_min=-128,
                            quant_max=127,
                            qscheme=torch.per_tensor_affine,
                            is_dynamic=False,
                            observer_or_fake_quant_ctr=observer.default_weight_observer,
                        )
                        bias_qspec = QuantizationSpec(
                            dtype=torch.float32,
                            is_dynamic=False,
                            observer_or_fake_quant_ctr=observer.PlaceholderObserver,
                        )
                        node.meta["quantization_annotation"] = QuantizationAnnotation(
                            input_qspec_map={
                                input_act: act_qspec,
                                weight: weight_qspec,
                                bias: bias_qspec,
                            },
                            output_qspec=act_qspec,
                            _annotated=True,
                        )

            def validate(self, model: torch.fx.GraphModule) -> None:
                pass

            @classmethod
            def get_supported_operators(cls) -> List[OperatorConfig]:
                pass

        example_inputs = (torch.randn(1, 3, 5, 5),)
        node_occurrence = {
            # two for input of the first conv, one for output for the first conv
            torch.ops.quantized_decomposed.quantize_per_tensor: 3,
            torch.ops.quantized_decomposed.dequantize_per_tensor: 3,
        }
        node_list = [
            torch.ops.quantized_decomposed.dequantize_per_tensor,
            torch.ops.quantized_decomposed.dequantize_per_tensor,
            torch.ops.aten.convolution.default,
            torch.ops.quantized_decomposed.quantize_per_tensor,
        ]
        self._test_quantizer(
            M(), example_inputs, BackendAQuantizer(), node_occurrence, node_list
        )

    def test_max_pool2d_quantizer(self):
        class M(torch.nn.Module):
            def __init__(self):
                super(M, self).__init__()
                self.conv = torch.nn.Conv2d(2, 2, 1)
                self.pool = torch.nn.MaxPool2d(1, 1)

            def forward(self, x):
                x = self.conv(x)
                x = self.pool(x)
                return x

        class BackendAQuantizer(Quantizer):
            def annotate(self, model: torch.fx.GraphModule) -> torch.fx.GraphModule:
                act_qspec = QuantizationSpec(
                    dtype=torch.uint8,
                    quant_min=0,
                    quant_max=255,
                    qscheme=torch.per_tensor_affine,
                    is_dynamic=False,
                    observer_or_fake_quant_ctr=observer.default_observer,
                )
                weight_qspec = QuantizationSpec(
                    dtype=torch.int8,
                    quant_min=-128,
                    quant_max=127,
                    qscheme=torch.per_tensor_affine,
                    is_dynamic=False,
                    observer_or_fake_quant_ctr=observer.default_weight_observer,
                )
                bias_qspec = QuantizationSpec(
                    dtype=torch.float32,
                    is_dynamic=False,
                    observer_or_fake_quant_ctr=observer.PlaceholderObserver,
                )
                for node in model.graph.nodes:
                    if (
                        node.op == "call_function"
                        and node.target == torch.ops.aten.convolution.default
                    ):
                        input_act = node.args[0]
                        assert isinstance(input_act, Node)
                        weight = node.args[1]
                        assert isinstance(weight, Node)
                        bias = node.args[2]
                        assert isinstance(bias, Node)
                        node.meta["quantization_annotation"] = QuantizationAnnotation(
                            input_qspec_map={
                                input_act: act_qspec,
                                weight: weight_qspec,
                                bias: bias_qspec,
                            },
                            output_qspec=act_qspec,
                            _annotated=True,
                        )
                    if (
                        node.op == "call_function"
                        and node.target == operator.getitem
                        and node.args[1] == 0
                    ):
                        getitem_node = node
                        maxpool_node = getitem_node.args[0]
                        input_act = maxpool_node.args[0]
                        assert isinstance(input_act, Node)
                        maxpool_node.meta[
                            "quantization_annotation"
                        ] = QuantizationAnnotation(
                            input_qspec_map={
                                input_act: act_qspec,
                            },
                            _annotated=True,
                        )
                        getitem_node.meta[
                            "quantization_annotation"
                        ] = QuantizationAnnotation(
                            output_qspec=SharedQuantizationSpec(
                                (input_act, maxpool_node)
                            ),
                            _annotated=True,
                        )

            def validate(self, model: torch.fx.GraphModule) -> None:
                pass

            @classmethod
            def get_supported_operators(cls) -> List[OperatorConfig]:
                pass

        m = M()
        x = torch.rand(1, 2, 14, 14)
        example_inputs = (x,)
        node_occurrence = {
            # two for input of maxpool
            # one for input for maxpool
            # one for output of maxpool
            torch.ops.quantized_decomposed.quantize_per_tensor: 4,
            torch.ops.quantized_decomposed.dequantize_per_tensor: 4,
        }
        node_list = [
            torch.ops.quantized_decomposed.dequantize_per_tensor,
            torch.ops.quantized_decomposed.dequantize_per_tensor,
            torch.ops.aten.convolution.default,
            torch.ops.quantized_decomposed.quantize_per_tensor,
            torch.ops.quantized_decomposed.dequantize_per_tensor,
            torch.ops.aten.max_pool2d_with_indices.default,
            torch.ops.quantized_decomposed.quantize_per_tensor,
            torch.ops.quantized_decomposed.dequantize_per_tensor,
        ]
        self._test_quantizer(
            M(), example_inputs, BackendAQuantizer(), node_occurrence, node_list
        )

<<<<<<< HEAD
    def test_qnnpack_quantizer_conv(self):
=======
    def test_derived_qspec(self):
        class M(torch.nn.Module):
            def __init__(self):
                super().__init__()
                self.conv = torch.nn.Conv2d(3, 3, 3)

            def forward(self, x):
                return self.conv(x)

        class BackendAQuantizer(Quantizer):
            def annotate(self, model: torch.fx.GraphModule) -> torch.fx.GraphModule:
                for node in model.graph.nodes:
                    if (
                        node.op == "call_function"
                        and node.target == torch.ops.aten.convolution.default
                    ):
                        input_act = node.args[0]
                        assert isinstance(input_act, Node)
                        weight = node.args[1]
                        assert isinstance(weight, Node)
                        bias = node.args[2]
                        assert isinstance(bias, Node)
                        act_qspec = QuantizationSpec(
                            dtype=torch.uint8,
                            quant_min=0,
                            quant_max=255,
                            qscheme=torch.per_tensor_affine,
                            is_dynamic=False,
                            observer_or_fake_quant_ctr=observer.default_observer,
                        )
                        weight_qspec = QuantizationSpec(
                            dtype=torch.int8,
                            quant_min=-128,
                            quant_max=127,
                            qscheme=torch.per_tensor_affine,
                            is_dynamic=False,
                            observer_or_fake_quant_ctr=observer.default_weight_observer,
                        )

                        def derive_qparams_fn(obs_or_fqs: List[ObserverOrFakeQuantize]) -> Tuple[Tensor, Tensor]:
                            assert len(obs_or_fqs) == 2, \
                                "Expecting two obs/fqs, one for activation and one for weight, got: {}".format(len(obs_or_fq))
                            act_obs_or_fq = obs_or_fqs[0]
                            weight_obs_or_fq = obs_or_fqs[1]
                            act_scale, act_zp = act_obs_or_fq.calculate_qparams()
                            weight_scale, weight_zp = weight_obs_or_fq.calculate_qparams()
                            return torch.tensor([act_scale * weight_scale]).to(torch.float32), torch.tensor([0]).to(torch.int32)

                        bias_qspec = DerivedQuantizationSpec(
                            derived_from=[(input_act, node), (weight, node)],
                            derive_qparams_fn=derive_qparams_fn,
                            dtype=torch.int32,
                            quant_min=-2**31,
                            quant_max=2**31 - 1,
                            qscheme=torch.per_tensor_symmetric,
                        )
                        node.meta["quantization_annotation"] = QuantizationAnnotation(
                            input_qspec_map={
                                input_act: act_qspec,
                                weight: weight_qspec,
                                bias: bias_qspec,
                            },
                            output_qspec=act_qspec,
                            _annotated=True,
                        )

            def validate(self, model: torch.fx.GraphModule) -> None:
                pass

            @classmethod
            def get_supported_operators(cls) -> List[OperatorConfig]:
                pass

        m = M().eval()
        example_inputs = (torch.randn(1, 3, 5, 5),)

        # program capture
        m, guards = torchdynamo.export(
            m,
            *copy.deepcopy(example_inputs),
            aten_graph=True,
        )
        m = prepare_pt2e_quantizer(m, BackendAQuantizer())
        m(*example_inputs)
        m = convert_pt2e(m)
        node_occurrence = {
            # input, weight, bias, output for the conv
            ns.call_function(torch.ops.quantized_decomposed.quantize_per_tensor): 4,
            ns.call_function(torch.ops.quantized_decomposed.dequantize_per_tensor): 4,
        }
        node_list = [
            ns.call_function(torch.ops.quantized_decomposed.dequantize_per_tensor),
            ns.call_function(torch.ops.quantized_decomposed.dequantize_per_tensor),
            ns.call_function(torch.ops.quantized_decomposed.dequantize_per_tensor),
            ns.call_function(torch.ops.aten.convolution.default),
            ns.call_function(torch.ops.quantized_decomposed.quantize_per_tensor),
        ]
        self.checkGraphModuleNodes(
            m, expected_node_list=node_list, expected_node_occurrence=node_occurrence
        )

    def test_fixed_qparams_qspec(self):
>>>>>>> 6b8e68ce
        class M(torch.nn.Module):
            def forward(self, x):
                return torch.sigmoid(x)

        class BackendAQuantizer(Quantizer):
            def annotate(self, model: torch.fx.GraphModule) -> torch.fx.GraphModule:
                for node in model.graph.nodes:
                    if (
                        node.op == "call_function"
                        and node.target == torch.ops.aten.sigmoid.default
                    ):
                        input_act = node.args[0]
                        assert isinstance(input_act, Node)
                        act_qspec = FixedQParamsQuantizationSpec(
                            dtype=torch.uint8,
                            quant_min=0,
                            quant_max=255,
                            qscheme=torch.per_tensor_affine,
                            scale=1.0 / 256.0,
                            zero_point=0,
                        )
                        node.meta["quantization_annotation"] = QuantizationAnnotation(
                            input_qspec_map={
                                input_act: act_qspec,
                            },
                            output_qspec=act_qspec,
                            _annotated=True,
                        )

            def validate(self, model: torch.fx.GraphModule) -> None:
                pass

            @classmethod
            def get_supported_operators(cls) -> List[OperatorConfig]:
                pass

        m = M().eval()
        example_inputs = (torch.randn(1, 3, 5, 5),)

        # program capture
        m, guards = torchdynamo.export(
            m,
            *copy.deepcopy(example_inputs),
            aten_graph=True,
        )
        m = prepare_pt2e_quantizer(m, BackendAQuantizer())
        m(*example_inputs)
        m = convert_pt2e(m)
        fixed_scale = 1.0 / 256.0
        fixed_zero_point = 0
        self.assertEqual(m._scale_0, fixed_scale)
        self.assertEqual(m._zero_point_0, fixed_zero_point)
        self.assertEqual(m._scale_1, fixed_scale)
        self.assertEqual(m._zero_point_1, fixed_zero_point)
        node_occurrence = {
            # two for input of the first conv, one for output for the first conv
            ns.call_function(torch.ops.quantized_decomposed.quantize_per_tensor): 2,
            ns.call_function(torch.ops.quantized_decomposed.dequantize_per_tensor): 2,
        }
        node_list = [
            ns.call_function(torch.ops.quantized_decomposed.dequantize_per_tensor),
            ns.call_function(torch.ops.aten.sigmoid.default),
            ns.call_function(torch.ops.quantized_decomposed.quantize_per_tensor),
        ]
        self.checkGraphModuleNodes(
            m, expected_node_list=node_list, expected_node_occurrence=node_occurrence
        )

    def test_qnnpack_quantizer_conv(self):
        class M(torch.nn.Module):
            def __init__(self):
                super().__init__()
                self.conv = torch.nn.Conv2d(3, 3, 3)

            def forward(self, x):
                return self.conv(x)

        quantizer = QNNPackQuantizer()
        operator_config = get_symmetric_quantization_config(is_per_channel=True)
        quantizer.set_global(operator_config)
        example_inputs = (torch.randn(1, 3, 5, 5),)
        node_occurrence = {
            # input and output are using quantize_per_tensor and weight is using quantize_per_channel
            torch.ops.quantized_decomposed.quantize_per_tensor: 2,
            torch.ops.quantized_decomposed.dequantize_per_tensor: 2,
            torch.ops.quantized_decomposed.quantize_per_channel: 1,
            torch.ops.quantized_decomposed.dequantize_per_channel: 1,
        }
        node_list = [
            torch.ops.quantized_decomposed.dequantize_per_tensor,
            torch.ops.quantized_decomposed.dequantize_per_channel,
            torch.ops.aten.convolution.default,
            torch.ops.quantized_decomposed.quantize_per_tensor,
        ]
        self._test_quantizer(M(), example_inputs, quantizer, node_occurrence, node_list)

    def test_qnnpack_quantizer_linear(self):
        class M(torch.nn.Module):
            def __init__(self):
                super().__init__()
                self.linear1 = torch.nn.Linear(8, 16, bias=False)
                self.linear2 = torch.nn.Linear(16, 8)

            def forward(self, x):
                return self.linear2(self.linear1(x))

        quantizer = QNNPackQuantizer()
        operator_config = get_symmetric_quantization_config(is_per_channel=True)
        quantizer.set_global(operator_config)
        m_eager = M().eval()

        # Test with 2d inputs
        example_inputs_2d = (torch.randn(9, 8),)
        example_inputs_3d = (torch.randn(9, 10, 8),)
        example_inputs_4d = (torch.randn(9, 10, 11, 8),)
        node_occurrence = {
            # input and output are using quantize_per_tensor and weight is using quantize_per_channel
            torch.ops.quantized_decomposed.quantize_per_tensor: 3,
            torch.ops.quantized_decomposed.dequantize_per_tensor: 3,
            torch.ops.quantized_decomposed.quantize_per_channel: 2,
            torch.ops.quantized_decomposed.dequantize_per_channel: 2,
        }
        for example_inputs in [example_inputs_2d, example_inputs_3d, example_inputs_4d]:
            qconfig = default_per_channel_symmetric_qnnpack_qconfig
            self._test_quantizer(
                m_eager, example_inputs, quantizer, node_occurrence, [], True, qconfig
            )

    def test_qnnpack_quantizer_conv_linear_no_permute(self):
        class M(torch.nn.Module):
            def __init__(self):
                super().__init__()
                self.conv = torch.nn.Conv2d(3, 16, 3)
                self.linear1 = torch.nn.Linear(64, 8, bias=False)
                self.linear2 = torch.nn.Linear(8, 8)

            def forward(self, x):
                conv_out = self.conv(x)
                reshape_out = torch.reshape(conv_out, (2, 64))
                return self.linear2(self.linear1(reshape_out))

        quantizer = QNNPackQuantizer()
        operator_config = get_symmetric_quantization_config(is_per_channel=True)
        quantizer.set_global(operator_config)
        node_occurrence = {
            # input and output are using quantize_per_tensor and weight is using quantize_per_channel
            torch.ops.quantized_decomposed.quantize_per_tensor: 5,
            torch.ops.quantized_decomposed.dequantize_per_tensor: 5,
            torch.ops.quantized_decomposed.quantize_per_channel: 3,
            torch.ops.quantized_decomposed.dequantize_per_channel: 3,
        }
        qconfig = default_per_channel_symmetric_qnnpack_qconfig
        # Test with 2d inputs
        example_inputs = (torch.randn(2, 3, 4, 4),)
        self._test_quantizer(
            M(), example_inputs, quantizer, node_occurrence, [], True, qconfig
        )

    @unittest.skip(
        "Skip due to linear traces into a different pattern. See test comment."
    )
    def test_qnnpack_quantizer_conv_linear(self):
        """
        This test fails because linear decompositon changes due to the presence of
        permute node. In the below linear 1 is decomposed as
        %t_default : [#users=1] = call_function[target=torch.ops.aten.t.default](args = (%_param_constant2,), kwargs = {})
        %clone_default : [#users=1] = call_function[target=torch.ops.aten.clone.default](args = (%permute_default,), kwargs = {memory_format: torch.contiguous_format})  # noqa: B950
        %_unsafe_view_default : [#users=1] = call_function[target=torch.ops.aten._unsafe_view.default](args = (%clone_default, [8, 16]), kwargs = {})  # noqa: B950
        %mm_default : [#users=1] = call_function[target=torch.ops.aten.mm.default](args = (%_unsafe_view_default, %t_default), kwargs = {})  # noqa: B950
        %view_default : [#users=1] = call_function[target=torch.ops.aten.view.default](args = (%mm_default, [2, 2, 2, 8]), kwargs = {})  # noqa: B950

        Note the presence of cline and unsafe_view. This is due to permute
        """

        class M(torch.nn.Module):
            def __init__(self):
                super().__init__()
                self.conv = torch.nn.Conv2d(3, 16, 3)
                self.linear1 = torch.nn.Linear(16, 8, bias=False)
                self.linear2 = torch.nn.Linear(8, 8)

            def forward(self, x):
                conv_out = self.conv(x)
                permute_out = torch.permute(conv_out, (0, 2, 3, 1))
                return self.linear2(self.linear1(permute_out))

        quantizer = QNNPackQuantizer()
        operator_config = get_symmetric_quantization_config(is_per_channel=True)
        quantizer.set_global(operator_config)

        # Test with 2d inputs
        example_inputs = (torch.randn(2, 3, 4, 4),)
<<<<<<< HEAD
        # program capture
        m = m_eager
        m, guards = torchdynamo.export(
            m,
            *copy.deepcopy(example_inputs),
            aten_graph=True,
            tracing_mode="real",
        )

        m = prepare_pt2e_quantizer(m, quantizer)
        # Calibrate
        m(*example_inputs)
        m = convert_pt2e(m)
        pt2_quant_output = m(*example_inputs)
        node_occurrence = {
            # input and output are using quantize_per_tensor and weight is using quantize_per_channel
            ns.call_function(torch.ops.quantized_decomposed.quantize_per_tensor): 3,
            ns.call_function(torch.ops.quantized_decomposed.dequantize_per_tensor): 3,
            ns.call_function(torch.ops.quantized_decomposed.quantize_per_channel): 2,
            ns.call_function(torch.ops.quantized_decomposed.dequantize_per_channel): 2,
=======
        node_occurrence = {
            torch.ops.quantized_decomposed.quantize_per_tensor: 5,
            torch.ops.quantized_decomposed.dequantize_per_tensor: 5,
            torch.ops.quantized_decomposed.quantize_per_channel: 3,
            torch.ops.quantized_decomposed.dequantize_per_channel: 3,
>>>>>>> 6b8e68ce
        }
        qconfig = default_per_channel_symmetric_qnnpack_qconfig
<<<<<<< HEAD
        qconfig_mapping = QConfigMapping().set_global(qconfig)
        backend_config = get_qnnpack_backend_config()
        m_copy = copy.deepcopy(m)
        m_fx = prepare_fx(
            m_copy, qconfig_mapping, example_inputs, backend_config=backend_config
        )
        m_fx = convert_to_reference_fx(m_fx, backend_config=backend_config)
        fx_quant_output = m_fx(*example_inputs)
        self.assertTrue(torch.allclose(fx_quant_output, pt2_quant_output))
=======
        self._test_quantizer(
            M(), example_inputs, quantizer, node_occurrence, [], True, qconfig
        )
>>>>>>> 6b8e68ce

    def test_qnnpack_quantizer_obs_sharing_ops(self):
        class M(torch.nn.Module):
            def __init__(self):
                super().__init__()
                self.conv = torch.nn.Conv2d(3, 3, 3)
                self.hardtanh = torch.nn.Hardtanh()
                self.adaptive_avg_pool2d = torch.nn.AdaptiveAvgPool2d((1, 1))

            def forward(self, x):
                x = self.conv(x)
                x = self.adaptive_avg_pool2d(x)
                x = self.hardtanh(x)
                x = torch.mean(x)
                return x

        quantizer = QNNPackQuantizer()
        operator_config = get_symmetric_quantization_config(is_per_channel=True)
        quantizer.set_global(operator_config)
        m = M().eval()
        example_inputs = (torch.randn(1, 3, 5, 5),)
        node_occurrence = {
            # input and output are using quantize_per_tensor and weight is using quantize_per_channel
            torch.ops.quantized_decomposed.quantize_per_tensor: 5,
            torch.ops.quantized_decomposed.dequantize_per_tensor: 5,
            torch.ops.quantized_decomposed.quantize_per_channel: 1,
            torch.ops.quantized_decomposed.dequantize_per_channel: 1,
        }
        node_list = [
            torch.ops.quantized_decomposed.dequantize_per_tensor,
            torch.ops.quantized_decomposed.dequantize_per_channel,
            torch.ops.aten.convolution.default,
            torch.ops.quantized_decomposed.quantize_per_tensor,
            torch.ops.quantized_decomposed.dequantize_per_tensor,
            torch.ops.aten.mean.dim,
            torch.ops.quantized_decomposed.quantize_per_tensor,
            torch.ops.quantized_decomposed.dequantize_per_tensor,
            torch.ops.aten.hardtanh.default,
            torch.ops.quantized_decomposed.quantize_per_tensor,
            torch.ops.quantized_decomposed.dequantize_per_tensor,
            torch.ops.aten.mean.default,
            torch.ops.quantized_decomposed.quantize_per_tensor,
            torch.ops.quantized_decomposed.dequantize_per_tensor,
        ]
        self._test_quantizer(M(), example_inputs, quantizer, node_occurrence, node_list)

    def test_prepare_qat_conv_bn_fusion(self):
        class M(torch.nn.Module):
            def __init__(self):
                super().__init__()
                self.conv = torch.nn.Conv2d(3, 3, 3)
                self.bn = torch.nn.BatchNorm2d(3)

            def forward(self, x):
                x = self.conv(x)
                x = self.bn(x)
                return x

        example_inputs = (torch.randn(1, 3, 5, 5),)
        self._verify_symmetric_qnnpack_qat_graph(
            M(), example_inputs, is_per_channel=False, has_relu=False
        )
        self._verify_symmetric_qnnpack_qat_graph(
            M(), example_inputs, is_per_channel=True, has_relu=False
        )

    def test_prepare_qat_conv_bn_fusion_constant_args(self):
        class M(torch.nn.Module):
            def __init__(self):
                super().__init__()
                self.conv = torch.nn.Conv2d(3, 3, 3, stride=(2, 2), padding=(4, 4))
                self.bn = torch.nn.BatchNorm2d(3)

            def forward(self, x):
                x = self.conv(x)
                x = self.bn(x)
                return x

        example_inputs = (torch.randn(1, 3, 5, 5),)
        # stride, padding, dilation, transposed, output_padding, groups
        conv_args = ((2, 2), (4, 4), (1, 1), False, (0, 0), 1)
        self._verify_symmetric_qnnpack_qat_graph(
            M(),
            example_inputs,
            is_per_channel=False,
            has_relu=False,
            expected_conv_constant_args=conv_args,
        )
        self._verify_symmetric_qnnpack_qat_graph(
            M(),
            example_inputs,
            is_per_channel=True,
            has_relu=False,
            expected_conv_constant_args=conv_args,
        )
        self._verify_symmetric_qnnpack_qat_numerics(
            M(), example_inputs, is_per_channel=False
        )
        self._verify_symmetric_qnnpack_qat_numerics(
            M(), example_inputs, is_per_channel=True
        )

    def test_prepare_qat_conv_bn_fusion_no_conv_bias(self):
        class M1(torch.nn.Module):
            """
            Single conv + BN with no conv bias.
            """

            def __init__(self):
                super().__init__()
                self.conv1 = torch.nn.Conv2d(3, 3, 3, bias=False)
                self.bn1 = torch.nn.BatchNorm2d(3)

            def forward(self, x):
                x = self.conv1(x)
                x = self.bn1(x)
                return x

        class M2(torch.nn.Module):
            """
            Mixed conv + BN with and without conv bias.
            """

            def __init__(self):
                super().__init__()
                self.conv1 = torch.nn.Conv2d(3, 3, 3, bias=False)
                self.bn1 = torch.nn.BatchNorm2d(3)
                self.conv2 = torch.nn.Conv2d(3, 3, 3, bias=True)
                self.bn2 = torch.nn.BatchNorm2d(3)

            def forward(self, x):
                x = self.conv1(x)
                x = self.bn1(x)
                x = self.conv2(x)
                x = self.bn2(x)
                return x

        example_inputs = (torch.randn(3, 3, 5, 5),)
        self._verify_symmetric_qnnpack_qat_graph(
            M1(), example_inputs, is_per_channel=False, has_relu=False, has_bias=False
        )
        self._verify_symmetric_qnnpack_qat_graph(
            M1(), example_inputs, is_per_channel=True, has_relu=False, has_bias=False
        )
        self._verify_symmetric_qnnpack_qat_numerics(
            M1(), example_inputs, is_per_channel=False
        )
        self._verify_symmetric_qnnpack_qat_numerics(
            M1(), example_inputs, is_per_channel=True
        )
        self._verify_symmetric_qnnpack_qat_numerics(
            M2(), example_inputs, is_per_channel=False
        )
        self._verify_symmetric_qnnpack_qat_numerics(
            M2(), example_inputs, is_per_channel=True
        )

    def test_prepare_qat_conv_bn_relu_fusion(self):
        class M(torch.nn.Module):
            def __init__(self):
                super().__init__()
                self.conv = torch.nn.Conv2d(3, 3, 3)
                self.bn = torch.nn.BatchNorm2d(3)
                self.relu = torch.nn.ReLU()

            def forward(self, x):
                x = self.conv(x)
                x = self.bn(x)
                x = self.relu(x)
                return x

        example_inputs = (torch.randn(1, 3, 5, 5),)
        self._verify_symmetric_qnnpack_qat_graph(
            M(), example_inputs, is_per_channel=False, has_relu=True
        )
        self._verify_symmetric_qnnpack_qat_graph(
            M(), example_inputs, is_per_channel=True, has_relu=True
        )

    def test_prepare_qat_conv_bn_fusion_getitem_placeholder(self):
        """
        Test this special case seen in resnet18:

          maxpool -> maxpool_getitem -> conv -> bn -> conv_bn_getitem

        We want the metadata to be copied from the `conv_bn_getitem` node, not `maxpool_getitem`.
        """

        class M(torch.nn.Module):
            def __init__(self):
                super().__init__()
                self.maxpool = torch.nn.MaxPool2d(kernel_size=1)
                self.conv = torch.nn.Conv2d(3, 3, 3)
                self.bn = torch.nn.BatchNorm2d(3)

            def forward(self, x):
                x = self.maxpool(x)
                x = self.conv(x)
                x = self.bn(x)
                return x

        def _get_getitem_nodes(m: torch.fx.GraphModule):
            """
            Return a 2-tuple of (maxpool_getitem_node, conv_bn_getitem_node) from the graph.
            """
            maxpool_getitem_node, conv_bn_getitem_node = None, None
            for node in m.graph.nodes:
                if node.target != operator.getitem:
                    continue
                if (
                    node.args[0].target
                    == torch.ops.aten.max_pool2d_with_indices.default
                ):
                    maxpool_getitem_node = node
                elif (
                    node.args[0].target
                    == torch.ops.aten._native_batch_norm_legit.default
                ):
                    conv_bn_getitem_node = node
                else:
                    raise ValueError("Unexpected getitem node ", node, node.args)
            assert (
                maxpool_getitem_node is not None
            ), "did not find maxpool getitem node, bad test setup"
            assert (
                conv_bn_getitem_node is not None
            ), "did not find conv bn getitem node, bad test setup"
            return (maxpool_getitem_node, conv_bn_getitem_node)

        # Program capture
        example_inputs = (torch.randn(1, 3, 5, 5),)
        m, guards = torchdynamo.export(
            M(),
            *copy.deepcopy(example_inputs),
            aten_graph=True,
        )
        m.graph.eliminate_dead_code()
        m.recompile()
        (_, original_conv_bn_getitem_node) = _get_getitem_nodes(m)

        # Prepare QAT
        quantizer = QNNPackQuantizer()
        quantizer.set_global(
            get_symmetric_quantization_config(is_per_channel=False, is_qat=True)
        )
        m = prepare_qat_pt2e_quantizer(m, quantizer)
        (maxpool_getitem_node, conv_bn_getitem_node) = _get_getitem_nodes(m)

        # Verify that the metadata was copied from `conv_bn_getitem`, not `maxpool_getitem`
        original_conv_bn_getitem_meta = original_conv_bn_getitem_node.meta[
            "quantization_annotation"
        ]
        maxpool_getitem_meta = maxpool_getitem_node.meta["quantization_annotation"]
        conv_bn_getitem_meta = conv_bn_getitem_node.meta["quantization_annotation"]
        self.assertEqual(conv_bn_getitem_meta, original_conv_bn_getitem_meta)
        self.assertNotEqual(conv_bn_getitem_meta, maxpool_getitem_meta)

    def _verify_symmetric_qnnpack_qat_graph(
        self,
        m: torch.fx.GraphModule,
        example_inputs: Tuple[Any, ...],
        is_per_channel: bool,
        has_relu: bool,
        has_bias: bool = True,
        expected_conv_constant_args: Optional[Tuple[Any, ...]] = None,
    ):
        """
        Verify that the graph module matches the fused QAT [conv - bn (- relu)] pattern
        with fake quantizes inserted into the correct places.
        # TODO: also verify that metadata is copied over to the new nodes.
        """
        quantizer = QNNPackQuantizer()
        quantizer.set_global(
            get_symmetric_quantization_config(is_per_channel, is_qat=True)
        )
        m, guards = torchdynamo.export(
            m,
            *copy.deepcopy(example_inputs),
            aten_graph=True,
            tracing_mode="real",
        )
        m = prepare_qat_pt2e_quantizer(m, quantizer)
        m(*example_inputs)

        # Verify: getitem output activation fake quantize
        output_node = list(m.graph.nodes)[-1]
        output_fq_node = output_node.args[0][0]
        self.assertTrue(output_fq_node.target.startswith("activation_post_process_"))
        output_fq_mod = getattr(m, output_fq_node.target)
        self.assertEqual(type(output_fq_mod), FusedMovingAvgObsFakeQuantize)
        self.assertEqual(
            type(output_fq_mod.activation_post_process), MovingAverageMinMaxObserver
        )
        self.assertEqual(output_fq_mod.dtype, torch.qint8)
        self.assertEqual(output_fq_mod.quant_min, -128)
        self.assertEqual(output_fq_mod.quant_max, 127)

        # Verify: getitem(bn, 0) or relu(getitem(bn, 0))
        if has_relu:
            relu_node = output_fq_node.args[0]
            getitem_node = relu_node.args[0]
            self.assertEqual(relu_node.target, torch.ops.aten.relu.default)
        else:
            relu_node = None
            getitem_node = output_fq_node.args[0]
        bn_node = getitem_node.args[0]
        self.assertEqual(getitem_node.target, operator.getitem)
        self.assertEqual(
            bn_node.target, torch.ops.aten._native_batch_norm_legit.default
        )

        # Verify: conv / scale_factor.reshape [+ bias.reshape]
        if has_bias:
            add_bias_node = bn_node.args[0]
            (div_scale_factor_node, bias_reshape_node) = add_bias_node.args
            self.assertEqual(add_bias_node.target, torch.ops.aten.add.Tensor)
            self.assertEqual(bias_reshape_node.target, torch.ops.aten.view.default)
        else:
            div_scale_factor_node = bn_node.args[0]
        (conv_node, scale_factor_reshape_node) = div_scale_factor_node.args
        self.assertEqual(div_scale_factor_node.target, torch.ops.aten.div.Tensor)
        self.assertEqual(conv_node.target, torch.ops.aten.convolution.default)
        self.assertEqual(scale_factor_reshape_node.target, torch.ops.aten.view.default)

        # Verify: conv constant args
        if expected_conv_constant_args is not None:
            assert (
                len(expected_conv_constant_args) == 6
            ), "wrong num conv args, bad test setup"
            for i in range(6):
                self.assertEqual(conv_node.args[i + 3], expected_conv_constant_args[i])

        # Verify: conv input activation fake quantize
        conv_input_fq_node = conv_node.args[0]
        conv_input_node = conv_input_fq_node.args[0]
        self.assertTrue(
            conv_input_fq_node.target.startswith("activation_post_process_")
        )
        conv_input_fq_mod = getattr(m, conv_input_fq_node.target)
        self.assertEqual(type(conv_input_fq_mod), FusedMovingAvgObsFakeQuantize)
        self.assertEqual(
            type(conv_input_fq_mod.activation_post_process), MovingAverageMinMaxObserver
        )
        self.assertEqual(conv_input_fq_mod.dtype, torch.qint8)
        self.assertEqual(conv_input_fq_mod.quant_min, -128)
        self.assertEqual(conv_input_fq_mod.quant_max, 127)
        self.assertTrue(conv_input_node.op, "placeholder")

        # Verify: conv weight fake quantize
        conv_weight_fq_node = conv_node.args[1]
        self.assertTrue(
            conv_weight_fq_node.target.startswith("activation_post_process_")
        )
        conv_weight_fq_mod = getattr(m, conv_weight_fq_node.target)
        if is_per_channel:
            expected_weight_observer_type = MovingAveragePerChannelMinMaxObserver
        else:
            expected_weight_observer_type = MovingAverageMinMaxObserver
        self.assertEqual(type(conv_weight_fq_mod), FusedMovingAvgObsFakeQuantize)
        self.assertEqual(
            type(conv_weight_fq_mod.activation_post_process),
            expected_weight_observer_type,
        )
        self.assertEqual(conv_weight_fq_mod.dtype, torch.qint8)
        self.assertEqual(conv_weight_fq_mod.quant_min, -127)
        self.assertEqual(conv_weight_fq_mod.quant_max, 127)

        # Verify: conv(fq(input), fq(weight * scale_factor.reshape), zero_bias)
        zero_bias_node = conv_node.args[2]
        mul_weight_scale_factor_node = conv_weight_fq_node.args[0]
        (
            conv_weight_fq_node,
            scale_factor_reshape_node,
        ) = mul_weight_scale_factor_node.args
        if has_bias:
            self.assertEqual(zero_bias_node.target, torch.ops.aten.zeros_like.default)
        else:
            self.assertTrue(zero_bias_node is None)
        self.assertEqual(mul_weight_scale_factor_node.target, torch.ops.aten.mul.Tensor)
        self.assertEqual(scale_factor_reshape_node.target, torch.ops.aten.view.default)

        # Verify: scale_factor = bn_weight / sqrt(bn_running_var + eps)
        scale_factor_node = scale_factor_reshape_node.args[0]
        (bn_weight_node, sqrt_node) = scale_factor_node.args
        bn_running_var_add_node = sqrt_node.args[0]
        (bn_running_var_node, eps) = bn_running_var_add_node.args
        self.assertEqual(scale_factor_node.target, torch.ops.aten.div.Tensor)
        self.assertTrue("param_constant" in bn_weight_node.target)
        self.assertEqual(sqrt_node.target, torch.ops.aten.sqrt.default)
        self.assertEqual(bn_running_var_add_node.target, torch.ops.aten.add.Tensor)
        self.assertTrue("tensor_constant" in bn_running_var_node.target)
        self.assertEqual(eps, 1e-5)

    # TODO: merge these numerics tests with the graph tests above
    def test_prepare_qat_conv_bn_numerics(self):
        class M(torch.nn.Module):
            def __init__(self):
                super().__init__()
                self.conv = torch.nn.Conv2d(3, 3, 3)
                self.bn = torch.nn.BatchNorm2d(3)

            def forward(self, x):
                x = self.conv(x)
                x = self.bn(x)
                return x

        example_inputs = (torch.randn(1, 3, 5, 5),)
        self._verify_symmetric_qnnpack_qat_numerics(
            M(), example_inputs, is_per_channel=False
        )
        self._verify_symmetric_qnnpack_qat_numerics(
            M(), example_inputs, is_per_channel=True
        )

    def test_prepare_qat_conv_bn_relu_numerics(self):
        class M(torch.nn.Module):
            def __init__(self):
                super().__init__()
                self.conv = torch.nn.Conv2d(3, 3, 3)
                self.bn = torch.nn.BatchNorm2d(3)
                self.relu = torch.nn.ReLU()

            def forward(self, x):
                x = self.conv(x)
                x = self.bn(x)
                x = self.relu(x)
                return x

        example_inputs = (torch.randn(1, 3, 5, 5),)
        self._verify_symmetric_qnnpack_qat_numerics(
            M(), example_inputs, is_per_channel=False
        )
        self._verify_symmetric_qnnpack_qat_numerics(
            M(), example_inputs, is_per_channel=True
        )

    def _verify_symmetric_qnnpack_qat_numerics(
        self,
        model: torch.nn.Module,
        example_inputs: Tuple[Any, ...],
        is_per_channel: bool,
        verify_convert: bool = False,
    ):
        """
        Helper method to verify that the QAT numerics for PT2E quantization match those of
        FX graph mode quantization for symmetric qnnpack.
        """
        # PT2 export

        model_pt2e = copy.deepcopy(model)
        quantizer = QNNPackQuantizer()
        quantizer.set_global(
            get_symmetric_quantization_config(
                is_per_channel=is_per_channel, is_qat=True
            )
        )
        model_pt2e, guards = torchdynamo.export(
            model_pt2e,
            *copy.deepcopy(example_inputs),
            aten_graph=True,
        )
        model_pt2e = prepare_qat_pt2e_quantizer(model_pt2e, quantizer)
        after_prepare_result_pt2e = model_pt2e(*example_inputs)

        # FX
        # Note: In order to match the PT2E numerics exactly, we need to feed the
        # example inputs to the model once before calling prepare, since this is
        # what torchdynamo.export does. Otherwise, the BN running mean and variance
        # would diverge in the two flows and this test would fail. For more detail,
        # see https://github.com/pytorch/pytorch/issues/95900.
        model_fx = copy.deepcopy(model)
        model_fx(*example_inputs)
        if is_per_channel:
            default_qconfig = default_per_channel_symmetric_qnnpack_qat_qconfig
        else:
            default_qconfig = default_symmetric_qnnpack_qat_qconfig
        qconfig_mapping = QConfigMapping().set_global(default_qconfig)
        backend_config = get_qnnpack_backend_config()
        model_fx = prepare_qat_fx(
            model_fx, qconfig_mapping, example_inputs, backend_config=backend_config
        )
        after_prepare_result_fx = model_fx(*example_inputs)

        # Verify that numerics match
        self.assertEqual(after_prepare_result_pt2e, after_prepare_result_fx)

        if verify_convert:
            model_pt2e = convert_pt2e(model_pt2e)
            quant_result_pt2e = model_pt2e(*example_inputs)

            model_fx = _convert_to_reference_decomposed_fx(
                model_fx, backend_config=backend_config
            )
            quant_result_fx = model_fx(*example_inputs)
            self.assertEqual(after_prepare_result_pt2e, after_prepare_result_fx)

    def test_convert_qat_conv_bn_numerics(self):
        class M(torch.nn.Module):
            def __init__(self):
                super().__init__()
                self.conv = torch.nn.Conv2d(3, 3, 3)
                self.bn = torch.nn.BatchNorm2d(3)

            def forward(self, x):
                x = self.conv(x)
                x = self.bn(x)
                return x

        example_inputs = (torch.randn(1, 3, 5, 5),)
        self._verify_symmetric_qnnpack_qat_numerics(
            M(), example_inputs, is_per_channel=False
        )
        # TODO: enable in a separate PR
        # self._verify_symmetric_qnnpack_qat_numerics(M(), example_inputs, is_per_channel=True)


class TestQuantizePT2EModels(QuantizationTestCase):
    @skip_if_no_torchvision
    @skipIfNoQNNPACK
    def test_resnet18_with_quantizer_api(self):
        import torchvision

        with override_quantized_engine("qnnpack"):
            example_inputs = (torch.randn(1, 3, 224, 224),)
            m = torchvision.models.resnet18().eval()
            m_copy = copy.deepcopy(m)
            # program capture
            m, guards = torchdynamo.export(
                m,
                *copy.deepcopy(example_inputs),
                aten_graph=True,
            )

            quantizer = QNNPackQuantizer()
            operator_config = get_symmetric_quantization_config(is_per_channel=True)
            quantizer.set_global(operator_config)
            m = prepare_pt2e_quantizer(m, quantizer)
            # checking that we inserted observers correctly for maxpool operator (input and
            # output share observer instance)
            self.assertEqual(
                id(m.activation_post_process_3), id(m.activation_post_process_2)
            )
            after_prepare_result = m(*example_inputs)
            m = convert_pt2e(m)

            after_quant_result = m(*example_inputs)

            # comparing with existing fx graph mode quantization reference flow
            qconfig = default_per_channel_symmetric_qnnpack_qconfig
            qconfig_mapping = QConfigMapping().set_global(qconfig)
            backend_config = get_qnnpack_backend_config()
            m_fx = prepare_fx(
                m_copy, qconfig_mapping, example_inputs, backend_config=backend_config
            )
            after_prepare_result_fx = m_fx(*example_inputs)
            m_fx = convert_to_reference_fx(m_fx, backend_config=backend_config)

            after_quant_result_fx = m_fx(*example_inputs)

            # the result matches exactly after prepare
            # Note: this currently will always be true since we are inserting observers
            # the check becomes useful when we add qat examples
            # but we can still manully inspect the printed observers to make sure
            # it matches
            self.assertEqual(after_prepare_result, after_prepare_result_fx)
            self.assertEqual(
                compute_sqnr(after_prepare_result, after_prepare_result_fx),
                torch.tensor(float("inf")),
            )
            # there are slight differences after convert due to different implementations
            # of quant/dequant
            self.assertTrue(
                torch.max(after_quant_result - after_quant_result_fx) < 1e-1
            )
            self.assertTrue(
                compute_sqnr(after_quant_result, after_quant_result_fx) > 35
            )<|MERGE_RESOLUTION|>--- conflicted
+++ resolved
@@ -1,7 +1,6 @@
 # Owner(s): ["oncall: quantization"]
 import copy
 import operator
-import unittest
 from typing import Any, List, Optional, Tuple
 
 import torch
@@ -22,6 +21,7 @@
     Quantizer,
     FixedQParamsQuantizationSpec,
     SharedQuantizationSpec,
+    DerivedQuantizationSpec,
 )
 from torch.ao.quantization._pt2e.quantizer.qnnpack_quantizer import (
     get_symmetric_quantization_config,
@@ -44,13 +44,15 @@
     prepare_fx,
     prepare_qat_fx,
 )
-from torch.fx import Node
+from torch.ao.quantization import ObserverOrFakeQuantize
 from torch.testing._internal.common_quantization import (
     NodeSpec as ns,
     QuantizationTestCase,
     skip_if_no_torchvision,
     skipIfNoQNNPACK,
 )
+from torch.fx import Node
+from torch import Tensor
 from torch.testing._internal.common_quantized import override_quantized_engine
 
 
@@ -312,9 +314,6 @@
             M(), example_inputs, BackendAQuantizer(), node_occurrence, node_list
         )
 
-<<<<<<< HEAD
-    def test_qnnpack_quantizer_conv(self):
-=======
     def test_derived_qspec(self):
         class M(torch.nn.Module):
             def __init__(self):
@@ -417,7 +416,6 @@
         )
 
     def test_fixed_qparams_qspec(self):
->>>>>>> 6b8e68ce
         class M(torch.nn.Module):
             def forward(self, x):
                 return torch.sigmoid(x)
@@ -576,9 +574,6 @@
             M(), example_inputs, quantizer, node_occurrence, [], True, qconfig
         )
 
-    @unittest.skip(
-        "Skip due to linear traces into a different pattern. See test comment."
-    )
     def test_qnnpack_quantizer_conv_linear(self):
         """
         This test fails because linear decompositon changes due to the presence of
@@ -610,51 +605,16 @@
 
         # Test with 2d inputs
         example_inputs = (torch.randn(2, 3, 4, 4),)
-<<<<<<< HEAD
-        # program capture
-        m = m_eager
-        m, guards = torchdynamo.export(
-            m,
-            *copy.deepcopy(example_inputs),
-            aten_graph=True,
-            tracing_mode="real",
-        )
-
-        m = prepare_pt2e_quantizer(m, quantizer)
-        # Calibrate
-        m(*example_inputs)
-        m = convert_pt2e(m)
-        pt2_quant_output = m(*example_inputs)
-        node_occurrence = {
-            # input and output are using quantize_per_tensor and weight is using quantize_per_channel
-            ns.call_function(torch.ops.quantized_decomposed.quantize_per_tensor): 3,
-            ns.call_function(torch.ops.quantized_decomposed.dequantize_per_tensor): 3,
-            ns.call_function(torch.ops.quantized_decomposed.quantize_per_channel): 2,
-            ns.call_function(torch.ops.quantized_decomposed.dequantize_per_channel): 2,
-=======
         node_occurrence = {
             torch.ops.quantized_decomposed.quantize_per_tensor: 5,
             torch.ops.quantized_decomposed.dequantize_per_tensor: 5,
             torch.ops.quantized_decomposed.quantize_per_channel: 3,
             torch.ops.quantized_decomposed.dequantize_per_channel: 3,
->>>>>>> 6b8e68ce
         }
         qconfig = default_per_channel_symmetric_qnnpack_qconfig
-<<<<<<< HEAD
-        qconfig_mapping = QConfigMapping().set_global(qconfig)
-        backend_config = get_qnnpack_backend_config()
-        m_copy = copy.deepcopy(m)
-        m_fx = prepare_fx(
-            m_copy, qconfig_mapping, example_inputs, backend_config=backend_config
-        )
-        m_fx = convert_to_reference_fx(m_fx, backend_config=backend_config)
-        fx_quant_output = m_fx(*example_inputs)
-        self.assertTrue(torch.allclose(fx_quant_output, pt2_quant_output))
-=======
         self._test_quantizer(
             M(), example_inputs, quantizer, node_occurrence, [], True, qconfig
         )
->>>>>>> 6b8e68ce
 
     def test_qnnpack_quantizer_obs_sharing_ops(self):
         class M(torch.nn.Module):
@@ -701,6 +661,50 @@
         ]
         self._test_quantizer(M(), example_inputs, quantizer, node_occurrence, node_list)
 
+    def test_propagate_annotation(self):
+        class M(torch.nn.Module):
+            def __init__(self):
+                super().__init__()
+                self.conv = torch.nn.Conv2d(3, 3, 3)
+                self.linear = torch.nn.Linear(3, 3)
+
+            def forward(self, x):
+                x = self.conv(x)
+                x = x.view(-1, 3)
+                x = torch.nn.functional.hardtanh(x, -0.5, 0.5)
+                x = self.linear(x)
+                return x
+
+        import torch.ao.quantization._pt2e.quantizer.qnnpack_quantizer as qq
+        quantizer = QNNPackQuantizer()
+        operator_config = qq.get_symmetric_quantization_config(is_per_channel=True)
+        quantizer.set_global(operator_config)
+        m = M().eval()
+        example_inputs = (torch.randn(1, 3, 5, 5),)
+
+        # program capture
+        m, guards = torchdynamo.export(
+            m,
+            *copy.deepcopy(example_inputs),
+            aten_graph=True,
+        )
+
+        m = prepare_pt2e_quantizer(m, quantizer)
+        m(*example_inputs)
+        self.assertEqual(id(m.activation_post_process_2), id(m.activation_post_process_3))
+        self.assertEqual(id(m.activation_post_process_3), id(m.activation_post_process_4))
+        m = convert_pt2e(m)
+        node_occurrence = {
+            # input and output are using quantize_per_tensor and weight is using quantize_per_channel
+            ns.call_function(torch.ops.quantized_decomposed.quantize_per_tensor): 5,
+            ns.call_function(torch.ops.quantized_decomposed.dequantize_per_tensor): 5,
+            ns.call_function(torch.ops.quantized_decomposed.quantize_per_channel): 2,
+            ns.call_function(torch.ops.quantized_decomposed.dequantize_per_channel): 2,
+        }
+        self.checkGraphModuleNodes(
+            m, expected_node_occurrence=node_occurrence
+        )
+
     def test_prepare_qat_conv_bn_fusion(self):
         class M(torch.nn.Module):
             def __init__(self):
