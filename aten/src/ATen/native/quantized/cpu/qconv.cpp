--- conflicted
+++ resolved
@@ -1757,20 +1757,16 @@
       torch::List<c10::optional<at::Scalar>> scalars,
       c10::optional<c10::string_view> algorithm) {
 #if AT_MKLDNN_ENABLED()
-<<<<<<< HEAD
+    TORCH_CHECK(
+      attr == "none" || attr == "relu",
+      "none post op or post op relu is supported for quantized pointwise conv.")
 
     // Because of constant folding, decomposed quant has inv_scale = 1.0 / scale
     // we will only get inv_scale instead of scale
     // TODO <Leslie> Fix it.
     output_scale = 1.0 / output_scale;
 
-    return _quantized_convolution_pt2e<postOpFused>(
-=======
-    TORCH_CHECK(
-      attr == "none" || attr == "relu",
-      "none post op or post op relu is supported for quantized pointwise conv.")
     return _quantized_convolution_pt2e(
->>>>>>> d8ed579b
         act, act_scale, act_zero_point,
         weight, weight_scales, weight_zero_points,
         bias, stride, padding, dilation, /*transposed*/false,
