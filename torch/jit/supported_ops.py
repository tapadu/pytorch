--- conflicted
+++ resolved
@@ -13,10 +13,10 @@
     return str(type)
 
 def _emit_arg(indent, i, arg):
-    v = "{} : {}".format(arg.name, _emit_type(arg.type))
+    v = f"{arg.name} : {_emit_type(arg.type)}"
     default = arg.default_value
     if default is not None:
-        v = "{}={}".format(v, str(default))
+        v = f"{v}={str(default)}"
     if i > 0:
         v = f"\n{' ' * indent}{v}"
     return v
@@ -36,7 +36,7 @@
     if mod is None:
         qualified_name = name
     else:
-        qualified_name = "{}.{}".format(mod, name)
+        qualified_name = f"{mod}.{name}"
     schema_str = "{}({}) -> {}".format(qualified_name,
                                        _emit_args(len(qualified_name) + 1 + padding, schema.arguments[arg_start:]),
                                        _emit_rets(schema.returns))
@@ -246,13 +246,13 @@
 
     magic_methods_rows = []
     for fn, magic_method in magic_methods:
-        magic_methods_rows.append('"{}", "``{}``"'.format(fn, magic_method))
+        magic_methods_rows.append(f'"{fn}", "``{magic_method}``"')
 
     schematized_ops = []
     schemaless_ops = []
 
     for fn in supported_builtins:
-        op_name = 'aten::{}'.format(fn)
+        op_name = f'aten::{fn}'
         if fn in op_renames:
             op_name = op_renames[fn]
         schemas = torch._C._jit_get_schemas_for_operator(op_name)
@@ -261,7 +261,7 @@
         if len(schemas) > 0:
             schematized_ops.append('')
         else:
-            table_row = '":any:`{}`", "{}"'.format(fn, schemaless_op_explanations[fn])
+            table_row = f'":any:`{fn}`", "{schemaless_op_explanations[fn]}"'
             schemaless_ops.append(table_row)
 
     schematized_ops_str = '\n'.join(schematized_ops)
@@ -299,7 +299,7 @@
 
 def _list_supported_ops():
     def emit_block(decls):
-        return '\n.. rst-class:: codeblock-height-limiter\n\n::\n\n{}\n'.format(''.join('    {}\n\n'.format(d) for d in decls))
+        return '\n.. rst-class:: codeblock-height-limiter\n\n::\n\n{}\n'.format(''.join(f'    {d}\n\n' for d in decls))
 
     body = ''
     op_gathering_fns = (
@@ -315,13 +315,8 @@
         if isinstance(items, str):
             section = f"{header}\n{'~' * len(header)}\n{items}\n"
         else:
-<<<<<<< HEAD
-            section = "{}\n{}\n{}".format(header, '~' * len(header), emit_block(items))
-        section = '.. _{}:'.format(link_target) + '\n\n' + section
-=======
             section = f"{header}\n{'~' * len(header)}\n{emit_block(items)}"
         section = f'.. _{link_target}:' + '\n\n' + section
->>>>>>> 33b855e9
         body += section
 
     return body
