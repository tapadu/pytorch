--- conflicted
+++ resolved
@@ -98,7 +98,7 @@
     # Both are assumed to be tuples of Tensors
     if len(other) != len(v):
         if is_other_tuple:
-            raise RuntimeError("v is a tuple of invalid length: should be {} but got {}.".format(len(other), len(v)))
+            raise RuntimeError(f"v is a tuple of invalid length: should be {len(other)} but got {len(v)}.")
         else:
             raise RuntimeError("The given v should contain a single Tensor.")
 
@@ -106,14 +106,8 @@
         if el_v.size() != el_other.size():
             prepend = ""
             if is_other_tuple:
-<<<<<<< HEAD
-                prepend = "Entry {} in ".format(idx)
-            raise RuntimeError("{}v has invalid size: should be {} but got {}.".format(
-                               prepend, el_other.size(), el_v.size()))
-=======
                 prepend = f"Entry {idx} in "
             raise RuntimeError(f"{prepend}v has invalid size: should be {el_other.size()} but got {el_v.size()}.")
->>>>>>> 33b855e9
 
 
 def _check_requires_grad(inputs, input_type, strict):
@@ -180,7 +174,7 @@
     # strict and create graph allow us to detect when it is appropriate to raise an error
     # stage gives us information of which backward call we consider to give good error message
     if stage not in ["back", "back_trick", "double_back", "double_back_trick"]:
-        raise RuntimeError("Invalid stage argument '{}' to _fill_in_zeros".format(stage))
+        raise RuntimeError(f"Invalid stage argument '{stage}' to _fill_in_zeros")
 
     res: Tuple[torch.Tensor, ...] = tuple()
     for i, grads_i in enumerate(grads):
